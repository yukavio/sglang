from __future__ import annotations

import logging
import os
import time
from dataclasses import dataclass
from typing import List, Optional

import torch
import torch.nn.functional as F
import triton
import triton.language as tl

from sglang.srt.constrained.base_grammar_backend import BaseGrammarObject
from sglang.srt.layers.attention.utils import create_flashinfer_kv_indices_triton
from sglang.srt.layers.logits_processor import LogitsProcessorOutput
from sglang.srt.layers.sampler import apply_custom_logit_processor
from sglang.srt.managers.schedule_batch import (
    Req,
    ScheduleBatch,
    get_last_loc,
    global_server_args_dict,
)
from sglang.srt.mem_cache.memory_pool import TokenToKVPoolAllocator
from sglang.srt.model_executor.forward_batch_info import CaptureHiddenMode, ForwardMode
from sglang.srt.utils import fast_topk, is_cuda, is_hip, next_power_of_2

if is_cuda():
    from sgl_kernel import (
        top_k_renorm_prob,
        top_p_renorm_prob,
        tree_speculative_sampling_target_only,
        verify_tree_greedy,
    )
elif is_hip():
    from sgl_kernel import verify_tree_greedy


logger = logging.getLogger(__name__)


# Simulate acceptance length for benchmarking purposes
SIMULATE_ACC_LEN = os.environ.get("SIMULATE_ACC_LEN")
SIMULATE_ACC_METHOD = os.environ.get("SIMULATE_ACC_METHOD", "multinomial")

TREE_TRAVERSE_TIME_THRESHOLD = 1  # TODO: set this properly


@dataclass
class EagleDraftInput:
    # The inputs for decode
    # shape: (b, topk)
    topk_p: torch.Tensor = None
    topk_index: torch.Tensor = None
    # shape: (b, hidden_size)
    hidden_states: torch.Tensor = None
    capture_hidden_mode: CaptureHiddenMode = CaptureHiddenMode.FULL

    # Inputs for extend
    # shape: (b,)
    verified_id: torch.Tensor = None
    accept_length: torch.Tensor = None
    accept_length_cpu: List[int] = None

    # Inputs for the attention backends
    # shape: (b + 1,)
    kv_indptr: torch.Tensor = None
    kv_indices: torch.Tensor = None

    all_padding_lens: Optional[torch.Tensor] = None

    def prepare_for_extend(self, batch: ScheduleBatch):
        # Prefill only generate 1 token.
        assert len(self.verified_id) == len(batch.seq_lens)

        pt = 0
        for i, extend_len in enumerate(batch.extend_lens):
            input_ids = batch.input_ids[pt : pt + extend_len]
            batch.input_ids[pt : pt + extend_len] = torch.cat(
                (input_ids[1:], self.verified_id[i].reshape(1))
            )
            pt += extend_len

    def prepare_extend_after_decode_for_naive_eagle(
        self,
        batch: ScheduleBatch,
        speculative_num_steps: int,
    ):
        assert len(self.verified_id) == len(batch.out_cache_loc)
        self.accept_length.add_(1)
        batch.extend_lens = self.accept_length.clone()
        batch.extend_num_tokens = sum(batch.extend_lens)
        batch.seq_lens = batch.spec_info.seq_lens_for_draft_extend
        batch.req_pool_indices = batch.spec_info.req_pool_indices_for_draft_extend

        self.positions = torch.empty_like(self.verified_id, dtype=torch.long)
        new_verified_id = torch.empty_like(self.accept_length, dtype=torch.int32)

        create_extend_spec_info[(self.accept_length.numel(),)](
            self.verified_id,
            batch.seq_lens,
            self.accept_length,
            torch.cumsum(self.accept_length, axis=0, dtype=torch.int),
            self.positions,
            new_verified_id,
            next_power_of_2(speculative_num_steps + 1),
        )

        batch.seq_lens_sum = sum(batch.seq_lens)
        batch.input_ids = self.verified_id
        self.verified_id = new_verified_id

    def prepare_extend_after_decode(
        self,
        batch: ScheduleBatch,
        speculative_num_steps: int,
    ):
        batch.forward_mode = ForwardMode.DRAFT_EXTEND
        batch.input_ids = self.verified_id
        batch.extend_lens = [x + 1 for x in batch.spec_info.accept_length_cpu]
        batch.extend_num_tokens = sum(batch.extend_lens)
        batch.seq_lens = batch.spec_info.seq_lens_for_draft_extend
        batch.req_pool_indices = batch.spec_info.req_pool_indices_for_draft_extend
        batch.return_logprob = False

        self.capture_hidden_mode = CaptureHiddenMode.LAST
        self.accept_length.add_(1)
        self.positions = torch.empty_like(batch.input_ids, dtype=torch.long)
        self.verified_id = torch.empty_like(self.accept_length, dtype=torch.int32)

        create_extend_after_decode_spec_info[(len(batch.seq_lens),)](
            batch.input_ids,
            batch.seq_lens,
            self.accept_length,
            self.positions,
            self.verified_id,
            next_power_of_2(max(speculative_num_steps + 1, len(batch.seq_lens))),
        )

    def generate_attn_arg_prefill(
        self,
        req_pool_indices: torch.Tensor,
        paged_kernel_lens: torch.Tensor,
        paged_kernel_lens_sum: int,
        req_to_token: torch.Tensor,
    ):
        bs = self.accept_length.numel()

        qo_indptr = torch.zeros((bs + 1,), dtype=torch.int32, device="cuda")
        qo_indptr[1:] = torch.cumsum(self.accept_length, dim=0)

        cum_kv_seq_len = torch.zeros((bs + 1,), dtype=torch.int32, device="cuda")
        cum_kv_seq_len[1:] = torch.cumsum(paged_kernel_lens, dim=0)

        if paged_kernel_lens_sum is None:
            paged_kernel_lens_sum = cum_kv_seq_len[-1]

        kv_indices = torch.empty(
            paged_kernel_lens_sum, dtype=torch.int32, device="cuda"
        )

        create_flashinfer_kv_indices_triton[(bs,)](
            req_to_token,
            req_pool_indices,
            paged_kernel_lens,
            cum_kv_seq_len,
            None,
            kv_indices,
            req_to_token.size(1),
        )

        return kv_indices, cum_kv_seq_len, qo_indptr, None

    def filter_batch(self, new_indices: torch.Tensor):
        self.topk_p = self.topk_p[: len(new_indices)]
        self.topk_index = self.topk_index[: len(new_indices)]
        self.hidden_states = self.hidden_states[: len(new_indices)]
        self.verified_id = self.verified_id[: len(new_indices)]

    def merge_batch(self, spec_info: EagleDraftInput):
        if self.hidden_states is None:
            self.hidden_states = spec_info.hidden_states
            self.verified_id = spec_info.verified_id
            self.topk_p = spec_info.topk_p
            self.topk_index = spec_info.topk_index
            return
        if spec_info.hidden_states is None:
            return
        self.hidden_states = torch.cat(
            [self.hidden_states, spec_info.hidden_states], axis=0
        )
        self.verified_id = torch.cat([self.verified_id, spec_info.verified_id], axis=0)
        self.topk_p = torch.cat([self.topk_p, spec_info.topk_p])
        self.topk_index = torch.cat([self.topk_index, spec_info.topk_index])


@dataclass
class EagleVerifyOutput:
    # Draft input batch
    draft_input: EagleDraftInput
    # Logit outputs from target worker
    logits_output: LogitsProcessorOutput
    # Accepted token ids including the bonus token
    verified_id: torch.Tensor
    # Accepted token length per sequence in a batch in CPU.
    accept_length_per_req_cpu: List[int]
    # Accepted indices from logits_output.next_token_logits
    accepted_indices: torch.Tensor


@dataclass
class EagleVerifyInput:
    draft_token: torch.Tensor
    custom_mask: torch.Tensor
    positions: torch.Tensor
    retrive_index: torch.Tensor
    retrive_next_token: torch.Tensor
    retrive_next_sibling: torch.Tensor
    retrive_cum_len: torch.Tensor
    spec_steps: int
    topk: int
    draft_token_num: int
    capture_hidden_mode: CaptureHiddenMode
    seq_lens_sum: int
    seq_lens_cpu: torch.Tensor
    grammar: BaseGrammarObject = None

    def prepare_for_verify(self, batch: ScheduleBatch, page_size: int):
        batch.input_ids = self.draft_token

        if page_size == 1:
            batch.out_cache_loc = batch.alloc_token_slots(len(batch.input_ids))
            end_offset = batch.seq_lens + self.draft_token_num
        else:
            prefix_lens = batch.seq_lens
            end_offset = prefix_lens + self.draft_token_num
            last_loc = get_last_loc(
                batch.req_to_token_pool.req_to_token,
                batch.req_pool_indices,
                prefix_lens,
            )
            batch.out_cache_loc = batch.alloc_paged_token_slots_extend(
                prefix_lens, end_offset, last_loc, len(batch.input_ids)
            )
            self.last_loc = last_loc

        bs = batch.batch_size()
        assign_req_to_token_pool[(bs,)](
            batch.req_pool_indices,
            batch.req_to_token_pool.req_to_token,
            batch.seq_lens,
            end_offset,
            batch.out_cache_loc,
            batch.req_to_token_pool.req_to_token.shape[1],
            next_power_of_2(bs),
        )

    def generate_attn_arg_prefill(
        self,
        req_pool_indices: torch.Tensor,
        paged_kernel_lens: torch.Tensor,
        paged_kernel_lens_sum: int,
        req_to_token: torch.Tensor,
    ):
        batch_size = len(req_pool_indices)
        qo_indptr = torch.arange(
            0,
            (1 + batch_size) * self.draft_token_num,
            step=self.draft_token_num,
            dtype=torch.int32,
            device="cuda",
        )
        cum_kv_seq_len = torch.zeros(
            (batch_size + 1,), dtype=torch.int32, device="cuda"
        )

        paged_kernel_lens = paged_kernel_lens + self.draft_token_num
        cum_kv_seq_len[1:] = torch.cumsum(paged_kernel_lens, dim=0)

        kv_indices = torch.empty(
            paged_kernel_lens_sum + self.draft_token_num * batch_size,
            dtype=torch.int32,
            device="cuda",
        )
        create_flashinfer_kv_indices_triton[(batch_size,)](
            req_to_token,
            req_pool_indices,
            paged_kernel_lens,
            cum_kv_seq_len,
            None,
            kv_indices,
            req_to_token.size(1),
        )
        return kv_indices, cum_kv_seq_len, qo_indptr, self.custom_mask

    def verify(
        self,
        batch: ScheduleBatch,
        logits_output: torch.Tensor,
        token_to_kv_pool_allocator: TokenToKVPoolAllocator,
        page_size: int,
        vocab_mask: Optional[torch.Tensor] = None,
    ) -> torch.Tensor:
        """
        Verify and find accepted tokens based on logits output and batch
        (which contains spec decoding information).

        WARNING: This API in-place modifies the states of logits_output

        This API updates values inside logits_output based on the accepted
        tokens. I.e., logits_output.next_token_logits only contains
        accepted token logits.
        """
        bs = self.retrive_index.shape[0]
        candidates = self.draft_token.reshape(bs, self.draft_token_num)
        sampling_info = batch.sampling_info

        predict_shape = list(logits_output.next_token_logits.shape)[:-1]
        predict_shape[-1] += 1
        predict = torch.empty(predict_shape, dtype=torch.int32, device="cuda")
        accept_index = torch.full(
            (bs, self.spec_steps + 1), -1, dtype=torch.int32, device="cuda"
        )
        accept_length = torch.empty((bs,), dtype=torch.int32, device="cuda")

        # Apply penalty
        if sampling_info.penalizer_orchestrator.is_required:
            # This is a relaxed version of penalties for speculative decoding.
            linear_penalty = torch.zeros(
                (bs, logits_output.next_token_logits.shape[1]),
                dtype=torch.float32,
                device="cuda",
            )
            sampling_info.apply_logits_bias(linear_penalty)
            logits_output.next_token_logits.add_(
                torch.repeat_interleave(linear_penalty, self.draft_token_num, dim=0)
            )

        # Apply grammar mask
        if vocab_mask is not None:
            assert self.grammar is not None
            self.grammar.apply_vocab_mask(
                logits=logits_output.next_token_logits, vocab_mask=vocab_mask
            )

        # Sample tokens
        if batch.sampling_info.is_all_greedy:
            target_predict = torch.argmax(logits_output.next_token_logits, dim=-1)
            target_predict = target_predict.reshape(bs, self.draft_token_num)

            verify_tree_greedy(
                predicts=predict,  # mutable
                accept_index=accept_index,  # mutable
                accept_token_num=accept_length,  # mutable
                candidates=candidates.to(torch.int32),
                retrive_index=self.retrive_index.to(torch.int32),
                retrive_next_token=self.retrive_next_token.to(torch.int32),
                retrive_next_sibling=self.retrive_next_sibling.to(torch.int32),
                target_predict=target_predict.to(torch.int32),
            )
        else:
            # apply temperature and get target probs
            expanded_temperature = torch.repeat_interleave(
                sampling_info.temperatures, self.draft_token_num, dim=0
            )  # (bs * draft_token_num, 1)

            target_probs = F.softmax(
                logits_output.next_token_logits / expanded_temperature, dim=-1
            )  # (bs * draft_token_num, vocab_size)
            target_probs = top_k_renorm_prob(
                target_probs,
                torch.repeat_interleave(
                    sampling_info.top_ks, self.draft_token_num, dim=0
                ),
            )  # (bs * draft_token_num, vocab_size)
            target_probs = top_p_renorm_prob(
                target_probs,
                torch.repeat_interleave(
                    sampling_info.top_ps, self.draft_token_num, dim=0
                ),
            )
            target_probs = target_probs.reshape(bs, self.draft_token_num, -1)

            draft_probs = torch.zeros(
                target_probs.shape, dtype=torch.float32, device="cuda"
            )
            coins = torch.rand_like(candidates, dtype=torch.float32, device="cuda")
            tree_speculative_sampling_target_only(
                predicts=predict,  # mutable
                accept_index=accept_index,  # mutable
                accept_token_num=accept_length,  # mutable
                candidates=candidates.to(torch.int32),
                retrive_index=self.retrive_index.to(torch.int32),
                retrive_next_token=self.retrive_next_token.to(torch.int32),
                retrive_next_sibling=self.retrive_next_sibling.to(torch.int32),
                uniform_samples=coins,
                target_probs=target_probs,
                draft_probs=draft_probs,
                threshold_single=global_server_args_dict[
                    "speculative_accept_threshold_single"
                ],
                threshold_acc=global_server_args_dict[
                    "speculative_accept_threshold_acc"
                ],
                deterministic=True,
            )

        if SIMULATE_ACC_LEN:
            # Do simulation
            accept_index = _generate_simulated_accept_index(
                accept_index=accept_index,
                predict=predict,  # mutable
                accept_length=accept_length,  # mutable
                simulate_acc_len=SIMULATE_ACC_LEN,
                bs=bs,
                spec_steps=self.spec_steps,
            )

        new_accept_index = []
        unfinished_index = []
        accept_index_cpu = accept_index.tolist()
        predict_cpu = predict.tolist()
        has_finished = False

        # Iterate every accepted token and check if req has finished after append the token
        # should be checked BEFORE free kv cache slots
        for i, (req, accept_index_row) in enumerate(zip(batch.reqs, accept_index_cpu)):
            new_accept_index_ = []
            for j, idx in enumerate(accept_index_row):
                if idx == -1:
                    break
                id = predict_cpu[idx]
                # if not found_finished:
                req.output_ids.append(id)
                req.check_finished()
                if req.finished():
                    has_finished = True
                    # set all tokens after finished token to -1 and break
                    accept_index[i, j + 1 :] = -1
                    break
                else:
                    new_accept_index_.append(idx)
                    # update grammar state
                    if req.grammar is not None:
                        try:
                            req.grammar.accept_token(id)
                        except ValueError as e:
                            logger.info(
                                f"{i=}, {req=}\n" f"{accept_index=}\n" f"{predict=}\n"
                            )
                            raise e
            if not req.finished():
                new_accept_index.extend(new_accept_index_)
                unfinished_index.append(i)
            req.spec_verify_ct += 1

        if has_finished:
            accept_length = (accept_index != -1).sum(dim=1) - 1

        # Free the KV cache for unaccepted tokens
        accept_index = accept_index[accept_index != -1]
        verified_id = predict[accept_index]
        evict_mask = torch.full_like(self.draft_token, True, dtype=torch.bool)
        evict_mask[accept_index] = False

        if page_size != 1:
            align_evict_mask_to_page_size[len(batch.seq_lens),](
                batch.seq_lens,
                evict_mask,
                page_size,
                self.draft_token_num,
                next_power_of_2(self.draft_token_num),
            )

        token_to_kv_pool_allocator.free(batch.out_cache_loc[evict_mask])

        # Construct EagleVerifyOutput
        if not has_finished:
            batch.out_cache_loc = batch.out_cache_loc[accept_index]
            assign_req_to_token_pool[(bs,)](
                batch.req_pool_indices,
                batch.req_to_token_pool.req_to_token,
                batch.seq_lens,
                batch.seq_lens + accept_length + 1,
                batch.out_cache_loc,
                batch.req_to_token_pool.req_to_token.shape[1],
                next_power_of_2(bs),
            )
            batch.seq_lens.add_(accept_length + 1)
            accept_length_cpu = accept_length.tolist()

            draft_input = EagleDraftInput()
            draft_input.hidden_states = batch.spec_info.hidden_states[accept_index]
            draft_input.verified_id = verified_id
            draft_input.accept_length = accept_length
            draft_input.accept_length_cpu = accept_length_cpu
            draft_input.seq_lens_for_draft_extend = batch.seq_lens
            draft_input.req_pool_indices_for_draft_extend = batch.req_pool_indices

            return EagleVerifyOutput(
                draft_input=draft_input,
                logits_output=logits_output,
                verified_id=verified_id,
                accept_length_per_req_cpu=accept_length_cpu,
                accepted_indices=accept_index,
            )
        else:
            assign_req_to_token_pool[(bs,)](
                batch.req_pool_indices,
                batch.req_to_token_pool.req_to_token,
                batch.seq_lens,
                batch.seq_lens + accept_length + 1,
                batch.out_cache_loc[accept_index],
                batch.req_to_token_pool.req_to_token.shape[1],
                next_power_of_2(bs),
            )
            batch.seq_lens.add_(accept_length + 1)
            accept_length_cpu = accept_length.tolist()

            draft_input = EagleDraftInput()
            if len(new_accept_index) > 0:
                new_accept_index = torch.tensor(new_accept_index, device="cuda")
                unfinished_index_device = torch.tensor(unfinished_index, device="cuda")
                draft_input.hidden_states = batch.spec_info.hidden_states[
                    new_accept_index
                ]
                draft_input.verified_id = predict[new_accept_index]
                draft_input.accept_length_cpu = [
                    accept_length_cpu[i] for i in unfinished_index
                ]
                draft_input.accept_length = accept_length[unfinished_index_device]
                if has_finished:
                    draft_input.seq_lens_for_draft_extend = batch.seq_lens[
                        unfinished_index_device
                    ]
                    draft_input.req_pool_indices_for_draft_extend = (
                        batch.req_pool_indices[unfinished_index_device]
                    )
                else:
                    draft_input.seq_lens_for_draft_extend = batch.seq_lens
                    draft_input.req_pool_indices_for_draft_extend = (
                        batch.req_pool_indices
                    )
            batch.out_cache_loc = batch.out_cache_loc[new_accept_index]

            return EagleVerifyOutput(
                draft_input=draft_input,
                logits_output=logits_output,
                verified_id=verified_id,
                accept_length_per_req_cpu=accept_length_cpu,
                accepted_indices=accept_index,
            )


@triton.jit
def create_extend_after_decode_spec_info(
    verified_id,
    seq_lens,
    accept_lens,
    positions,
    new_verified_id,
    bs_upper: tl.constexpr,
):
    pid = tl.program_id(axis=0)
    offsets = tl.arange(0, bs_upper)
    seq_length = tl.load(seq_lens + pid)
    accept_length = tl.load(accept_lens + pid)

    accept_len_cumsum = tl.sum(
        tl.load(accept_lens + offsets, mask=offsets < pid, other=0)
    )
    positions_ptr = positions + accept_len_cumsum
    mask = offsets < accept_length
    tl.store(positions_ptr + offsets, seq_length - accept_length + offsets, mask)

    accept_len_cumsum += accept_length - 1
    verified_id_data = tl.load(verified_id + accept_len_cumsum)
    tl.store(new_verified_id + pid, verified_id_data)


@triton.jit
def assign_req_to_token_pool(
    req_pool_indices,
    req_to_token,
    start_offset,
    end_offset,
    out_cache_loc,
    pool_len: tl.constexpr,
    bs_upper: tl.constexpr,
):
    BLOCK_SIZE: tl.constexpr = 32
    pid = tl.program_id(axis=0)
    kv_start = tl.load(start_offset + pid)
    kv_end = tl.load(end_offset + pid)
    token_pool = req_to_token + tl.load(req_pool_indices + pid) * pool_len

    length_offset = tl.arange(0, bs_upper)
    start = tl.load(start_offset + length_offset, mask=length_offset < pid, other=0)
    end = tl.load(end_offset + length_offset, mask=length_offset < pid, other=0)
    out_offset = tl.sum(end - start, axis=0)

    out_cache_ptr = out_cache_loc + out_offset

    save_offset = tl.arange(0, BLOCK_SIZE) + kv_start
    load_offset = tl.arange(0, BLOCK_SIZE)

    num_loop = tl.cdiv(kv_end - kv_start, BLOCK_SIZE)
    for _ in range(num_loop):
        mask = save_offset < kv_end
        data = tl.load(out_cache_ptr + load_offset, mask=mask)
        tl.store(token_pool + save_offset, data, mask=mask)
        save_offset += BLOCK_SIZE
        load_offset += BLOCK_SIZE


@triton.jit
def assign_draft_cache_locs(
    req_pool_indices,
    req_to_token,
    seq_lens,
    out_cache_loc,
    pool_len: tl.constexpr,
    topk: tl.constexpr,
    speculative_num_steps: tl.constexpr,
    page_size: tl.constexpr,
):
    BLOCK_SIZE: tl.constexpr = 32
    pid = tl.program_id(axis=0)
    kv_start = tl.load(seq_lens + pid)

    if page_size == 1 or topk == 1:
        kv_end = tl.load(seq_lens + pid) + topk * speculative_num_steps
        out_cache_ptr = out_cache_loc + pid * topk * speculative_num_steps
    else:
        prefix_len = tl.load(seq_lens + pid)
        last_page_len = prefix_len % page_size
        num_new_page = (
            last_page_len + speculative_num_steps + page_size - 1
        ) // page_size
        kv_end = prefix_len // page_size * page_size + num_new_page * (page_size * topk)

    token_pool = req_to_token + tl.load(req_pool_indices + pid) * pool_len

    num_loop = tl.cdiv(topk * speculative_num_steps, BLOCK_SIZE)
    for i in range(num_loop):
        save_offset = tl.arange(0, BLOCK_SIZE) + i * BLOCK_SIZE + kv_start
        load_offset = tl.arange(0, BLOCK_SIZE) + i * BLOCK_SIZE
        mask = save_offset < kv_end
        data = tl.load(out_cache_ptr + load_offset, mask=mask)
        tl.store(token_pool + save_offset, data, mask=mask)


@triton.jit
def generate_draft_decode_kv_indices(
    req_pool_indices,
    req_to_token,
    paged_kernel_lens,
    kv_indices,
    kv_indptr,
    positions,
    num_seqs: tl.constexpr,
    topk: tl.constexpr,
    pool_len: tl.constexpr,
    kv_indices_stride: tl.constexpr,
    kv_indptr_stride: tl.constexpr,
    bs_upper: tl.constexpr,
    iter_upper: tl.constexpr,
    num_tokens_upper: tl.constexpr,
):
    BLOCK_SIZE: tl.constexpr = 128
    iters = tl.program_id(axis=0)
    bid = tl.program_id(axis=1)
    topk_id = tl.program_id(axis=2)

    kv_indices += kv_indices_stride * iters
    kv_indptr += kv_indptr_stride * iters
    iters += 1

    load_offset = tl.arange(0, bs_upper)
    seq_lens = tl.load(paged_kernel_lens + load_offset, mask=load_offset < bid, other=0)
    seq_len = tl.load(paged_kernel_lens + bid)
    cum_seq_len = tl.sum(seq_lens)

    kv_offset = cum_seq_len * topk + bid * iters * topk + topk_id * (seq_len + iters)
    kv_ptr = kv_indices + kv_offset
    token_pool_ptr = req_to_token + tl.load(req_pool_indices + bid) * pool_len

    kv_offset = tl.arange(0, BLOCK_SIZE)
    num_loop = tl.cdiv(seq_len, BLOCK_SIZE)
    for _ in range(num_loop):
        mask = kv_offset < seq_len
        data = tl.load(token_pool_ptr + kv_offset, mask=mask)
        tl.store(kv_ptr + kv_offset, data, mask=mask)
        kv_offset += BLOCK_SIZE

    extend_offset = tl.arange(0, iter_upper)
    extend_data = tl.load(
        token_pool_ptr + seq_len + tl.arange(0, iter_upper) * topk + topk_id,
        mask=extend_offset < iters,
    )
    tl.store(kv_ptr + seq_len + extend_offset, extend_data, mask=extend_offset < iters)

    # Update kv_indptr
    bs_offset = tl.arange(0, num_tokens_upper)

    zid = bid * topk + topk_id
    if zid == 0:
        zid = num_seqs * topk
    positions = tl.load(positions + bs_offset, mask=bs_offset < zid, other=0)
    base = tl.sum(positions)
    tl.store(kv_indptr + zid, base + zid * iters)


@triton.jit
def align_evict_mask_to_page_size(
    seq_lens,
    evict_mask,
    page_size: tl.constexpr,
    num_draft_tokens: tl.constexpr,
    BLOCK_SIZE: tl.constexpr,
):
    t_range = tl.arange(0, BLOCK_SIZE)

    bid = tl.program_id(axis=0)
    seq_len = tl.load(seq_lens + bid)
    io_mask = t_range < num_draft_tokens
    mask_row = tl.load(
        evict_mask + bid * num_draft_tokens + t_range, mask=io_mask, other=0
    )

    num_trues = tl.sum(mask_row)
    num_false = num_draft_tokens - num_trues

    start = (seq_len + num_false - 1) // page_size * page_size - seq_len
    for i in range(max(start, 0), min(start + page_size, num_draft_tokens)):
        tl.store(evict_mask + bid * num_draft_tokens + i, False)


@torch.compile(dynamic=True)
def select_top_k_tokens(
    i: int,
    topk_p: torch.Tensor,
    topk_index: torch.Tensor,
    hidden_states: torch.Tensor,
    scores: torch.Tensor,
    topk: int,
):
    if i == 0:
        # The first step after extend
        input_ids = topk_index.flatten()
        hidden_states = hidden_states.repeat_interleave(topk, dim=0)
        scores = topk_p  # shape: (b, topk)

        tree_info = (
            topk_p.unsqueeze(1),  # shape: (b, 1, topk)
            topk_index,  # shape: (b, topk)
            torch.arange(-1, topk, dtype=torch.long, device="cuda")
            .unsqueeze(0)
            .repeat(topk_p.shape[0], 1),  # shape: (b, topk + 1)
        )
    else:
        # The later decode steps
        expand_scores = torch.mul(
            scores.unsqueeze(2), topk_p.reshape(-1, topk, topk)
        )  # (b, topk, 1) x (b, topk ,topk) -> (b, topk, topk)
        topk_cs_p, topk_cs_index = fast_topk(
            expand_scores.flatten(start_dim=1), topk, dim=-1
        )  # (b, topk)
        scores = topk_cs_p  # shape: (b, topk)

        topk_index = topk_index.reshape(-1, topk**2)
        input_ids = torch.gather(topk_index, index=topk_cs_index, dim=1).flatten()

        selected_input_index = topk_cs_index.flatten() // topk + torch.arange(
            0, hidden_states.shape[0], step=topk, device="cuda"
        ).repeat_interleave(topk)
        hidden_states = hidden_states[selected_input_index, :]

        tree_info = (
            expand_scores,  # shape: (b, topk, topk)
            topk_index,  # shape: (b, topk * topk)
            topk_cs_index + (topk**2 * (i - 1) + topk),  # shape: (b, topk)
        )

    return input_ids, hidden_states, scores, tree_info


def _generate_simulated_accept_index(
    accept_index,
    predict,
    accept_length,
    simulate_acc_len,
    bs,
    spec_steps,
):
    simulate_acc_len_float = float(simulate_acc_len)
    simulated_values = torch.normal(
        mean=simulate_acc_len_float,
        std=1.0,
        size=(1,),
        device="cpu",
    )
    # clamp simulated values to be between 1 and self.spec_steps
    simulated_values = torch.clamp(simulated_values, min=1.0, max=spec_steps)
    simulate_acc_len = int(simulated_values.round().item())

    accept_indx_first_col = accept_index[:, 0].view(-1, 1)
    sim_accept_index = torch.full(
        (bs, spec_steps + 1), -1, dtype=torch.int32, device="cuda"
    )
    sim_accept_index[:, :simulate_acc_len] = accept_indx_first_col + torch.arange(
        simulate_acc_len, device=accept_index.device
    )
    accept_length.fill_(simulate_acc_len - 1)
    predict.fill_(100)  # some legit token id
    return sim_accept_index


<<<<<<< HEAD
def traverse_tree(
    retrieve_next_token: torch.Tensor,
    retrieve_next_sibling: torch.Tensor,
    draft_tokens: torch.Tensor,
    grammar: BaseGrammarObject,
    allocate_token_bitmask: torch.Tensor,
):
    """
    Traverse the tree constructed by the draft model to generate the logits mask.
    """
    assert (
        retrieve_next_token.shape == retrieve_next_sibling.shape == draft_tokens.shape
    )

    allocate_token_bitmask.fill_(0)

    def dfs(
        curr: int,
        retrieve_next_token: torch.Tensor,
        retrieve_next_sibling: torch.Tensor,
        parent_pos: int,
    ):
        if curr == 0:
            # the first token generated by the target model, and thus it is always
            # accepted from the previous iteration
            accepted = True
        else:
            parent_bitmask = allocate_token_bitmask[parent_pos]
            curr_token_id = draft_tokens[curr]
            # 32 boolean bitmask values are packed into 32-bit integers
            accepted = (
                parent_bitmask[curr_token_id // 32] & (1 << (curr_token_id % 32))
            ) != 0

        if accepted:
            if curr != 0:
                # Accept the current token
                grammar.accept_token(draft_tokens[curr])
            if not grammar.is_terminated():
                # Generate the bitmask for the current token
                grammar.fill_vocab_mask(allocate_token_bitmask, curr)
                if retrieve_next_token[curr] != -1:
                    # Visit the child node
                    dfs(
                        retrieve_next_token[curr],
                        retrieve_next_token,
                        retrieve_next_sibling,
                        curr,
                    )

            if curr != 0:
                # Rollback the current token
                grammar.rollback(1)

        if retrieve_next_sibling[curr] != -1:
            # Visit the sibling node
            dfs(
                retrieve_next_sibling[curr],
                retrieve_next_token,
                retrieve_next_sibling,
                parent_pos,
            )

    dfs(0, retrieve_next_token, retrieve_next_sibling, -1)


def generate_token_bitmask(
    reqs: List[Req],
    verify_input: EagleVerifyInput,
    retrieve_next_token_cpu: torch.Tensor,
    retrieve_next_sibling_cpu: torch.Tensor,
    draft_tokens_cpu: torch.Tensor,
    vocab_size: int,
):
    """
    Generate the logit mask for structured output.
    Draft model's token can be either valid or invalid with respect to the grammar.
    We need to perform DFS to figure out:
    1. which tokens are accepted by the grammar
    2. what is the corresponding logit mask.
    """

    num_draft_tokens = draft_tokens_cpu.shape[-1]

    allocate_token_bitmask = None
    assert len(reqs) == retrieve_next_token_cpu.shape[0]
    grammar = None
    for i, req in enumerate(reqs):
        if req.grammar is not None:
            if allocate_token_bitmask is None:
                allocate_token_bitmask = req.grammar.allocate_vocab_mask(
                    vocab_size=vocab_size,
                    batch_size=draft_tokens_cpu.numel(),
                    device="cpu",
                )
            grammar = req.grammar
            traverse_tree(
                retrieve_next_token_cpu[i],
                retrieve_next_sibling_cpu[i],
                draft_tokens_cpu[i],
                req.grammar,
                allocate_token_bitmask[
                    i * num_draft_tokens : (i + 1) * num_draft_tokens
                ],
            )

    verify_input.grammar = grammar
    return allocate_token_bitmask
=======
@triton.jit
def create_draft_kv_indices(
    kv_indptr,
    kv_indices,
    req_pool,
    req_to_token,
    seq_lens,
    expand_factor: tl.constexpr,  # only support ==2 currently
    row_stride: tl.constexpr,
    num_tokens_upper: tl.constexpr,
):
    BLOCK_SIZE: tl.constexpr = 64
    bid = tl.program_id(0)
    source_row_id = tl.load(req_pool + bid)
    batch_offset = tl.arange(0, num_tokens_upper)
    seq_len_data = tl.load(seq_lens + batch_offset, mask=batch_offset < bid)
    seq_len = tl.load(seq_lens + bid)
    cum_seq_len = tl.sum(seq_len_data)
    kv_offset = cum_seq_len * 2 - bid  # only for expand_factor==1 currently

    kv_indices_ptr = kv_indices + kv_offset
    num_loop = tl.cdiv(seq_len, BLOCK_SIZE)
    for i in range(num_loop):
        offset = tl.arange(0, BLOCK_SIZE) + i * BLOCK_SIZE
        mask = offset < seq_len - 1
        data = tl.load(req_to_token + source_row_id * row_stride + offset, mask=mask)
        tl.store(kv_indices_ptr + offset, data, mask=mask)
        tl.store(kv_indices_ptr + seq_len - 1 + offset, data, mask=mask)

    data = tl.load(req_to_token + source_row_id * row_stride + seq_len - 1)
    tl.store(kv_indices_ptr + seq_len * 2 - 2, data)

    tl.store(kv_indptr + bid * expand_factor + 1, kv_offset + seq_len - 1)
    tl.store(kv_indptr + bid * expand_factor + 2, kv_offset + seq_len * 2 - 1)
    if bid == 0:
        tl.store(kv_indptr, 0)
>>>>>>> ee499eac
<|MERGE_RESOLUTION|>--- conflicted
+++ resolved
@@ -87,23 +87,25 @@
         speculative_num_steps: int,
     ):
         assert len(self.verified_id) == len(batch.out_cache_loc)
-        self.accept_length.add_(1)
-        batch.extend_lens = self.accept_length.clone()
+        accept_length_cpu = batch.spec_info.accept_length_cpu
+        batch.extend_lens = [x + 1 for x in accept_length_cpu]
         batch.extend_num_tokens = sum(batch.extend_lens)
         batch.seq_lens = batch.spec_info.seq_lens_for_draft_extend
         batch.req_pool_indices = batch.spec_info.req_pool_indices_for_draft_extend
 
         self.positions = torch.empty_like(self.verified_id, dtype=torch.long)
         new_verified_id = torch.empty_like(self.accept_length, dtype=torch.int32)
-
-        create_extend_spec_info[(self.accept_length.numel(),)](
-            self.verified_id,
+        self.accept_length.add_(1)
+        self.positions = torch.empty_like(batch.input_ids, dtype=torch.long)
+        self.verified_id = torch.empty_like(self.accept_length, dtype=torch.int32)
+
+        create_extend_after_decode_spec_info[(len(batch.seq_lens),)](
+            batch.input_ids,
             batch.seq_lens,
             self.accept_length,
-            torch.cumsum(self.accept_length, axis=0, dtype=torch.int),
             self.positions,
-            new_verified_id,
-            next_power_of_2(speculative_num_steps + 1),
+            self.verified_id,
+            next_power_of_2(max(speculative_num_steps + 1, len(batch.seq_lens))),
         )
 
         batch.seq_lens_sum = sum(batch.seq_lens)
@@ -816,7 +818,6 @@
     return sim_accept_index
 
 
-<<<<<<< HEAD
 def traverse_tree(
     retrieve_next_token: torch.Tensor,
     retrieve_next_sibling: torch.Tensor,
@@ -925,7 +926,8 @@
 
     verify_input.grammar = grammar
     return allocate_token_bitmask
-=======
+
+
 @triton.jit
 def create_draft_kv_indices(
     kv_indptr,
@@ -961,5 +963,4 @@
     tl.store(kv_indptr + bid * expand_factor + 1, kv_offset + seq_len - 1)
     tl.store(kv_indptr + bid * expand_factor + 2, kv_offset + seq_len * 2 - 1)
     if bid == 0:
-        tl.store(kv_indptr, 0)
->>>>>>> ee499eac
+        tl.store(kv_indptr, 0)