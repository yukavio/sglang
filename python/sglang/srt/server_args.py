--- conflicted
+++ resolved
@@ -1107,17 +1107,16 @@
             help="Enabling DeepEP MoE implementation for EP MoE.",
         )
         parser.add_argument(
-<<<<<<< HEAD
+            "--deepep-mode",
+            type=str,
+            choices=["normal", "low_latency", "auto"],
+            help="Select the mode when enable DeepEP MoE, could be `normal`, `low_latency` or `auto`. Default is `auto`, which means `low_latency` for decode batch and `normal` for prefill batch.",
+        )
+        parser.add_argument(
             "--moe-dense-tp-size",
             type=int,
             default=ServerArgs.moe_dense_tp_size,
             help="tp_size for MoE dense MLP layers",
-=======
-            "--deepep-mode",
-            type=str,
-            choices=["normal", "low_latency", "auto"],
-            help="Select the mode when enable DeepEP MoE, could be `normal`, `low_latency` or `auto`. Default is `auto`, which means `low_latency` for decode batch and `normal` for prefill batch.",
->>>>>>> 9a856e6c
         )
 
         # Server warmups
