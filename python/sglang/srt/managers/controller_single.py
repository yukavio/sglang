"""
Copyright 2023-2024 SGLang Team
Licensed under the Apache License, Version 2.0 (the "License");
you may not use this file except in compliance with the License.
You may obtain a copy of the License at

    http://www.apache.org/licenses/LICENSE-2.0

Unless required by applicable law or agreed to in writing, software
distributed under the License is distributed on an "AS IS" BASIS,
WITHOUT WARRANTIES OR CONDITIONS OF ANY KIND, either express or implied.
See the License for the specific language governing permissions and
limitations under the License.
"""

"""A controller that manages a group of tensor parallel workers."""

import logging
import multiprocessing
from typing import List

import zmq

from sglang.srt.managers.tp_worker import (
    ModelTpServer,
    broadcast_recv_input,
    launch_tp_servers,
)
from sglang.srt.server_args import PortArgs, ServerArgs
from sglang.srt.utils import configure_logger, kill_parent_process
from sglang.utils import get_exception_traceback
from sglang.srt.managers.io_struct import ControllerInfo
logger = logging.getLogger(__name__)


class ControllerSingle:
    """A controller that manages a group of tensor parallel workers."""

    def __init__(
        self,
        server_args: ServerArgs,
        port_args: PortArgs,
        gpu_ids: List[int],
        is_data_parallel_worker: bool,
        dp_worker_id: int,
        mp_queue: multiprocessing.Queue,
        controller_info: ControllerInfo = None,
    ):
        # Parse args
        self.tp_size = server_args.tp_size
        self.is_dp_worker = is_data_parallel_worker
        self.dp_worker_id = dp_worker_id
        self.mp_queue = mp_queue
        
        self.controller_info = controller_info

        # Init inter-process communication
        context = zmq.Context(2)

        if not self.is_dp_worker:
            self.recv_from_tokenizer = context.socket(zmq.PULL)
            self.recv_from_tokenizer.bind(
                f"tcp://127.0.0.1:{port_args.controller_port}"
            )

        self.send_to_detokenizer = context.socket(zmq.PUSH)
        self.send_to_detokenizer.connect(
            f"tcp://127.0.0.1:{port_args.detokenizer_port}"
        )

        # Launch other tp ranks
        tp_size_local = server_args.tp_size // server_args.nnodes
        self.tp_procs = []
        if tp_size_local > 1:
            tp_rank_range = range(1, tp_size_local)
            self.tp_procs = launch_tp_servers(
                gpu_ids,
                tp_rank_range,
                server_args,
                port_args.nccl_ports[dp_worker_id],
            )

        # Launch tp rank 0
        self.tp_server = ModelTpServer(
            gpu_ids[0],
            0,
            server_args,
            port_args.nccl_ports[dp_worker_id],
<<<<<<< HEAD
            model_override_args,
            controller_info,
            dp_worker_id,
=======
>>>>>>> 2a71be5e
        )
        self.tp_cpu_group = self.tp_server.model_runner.tp_group.cpu_group

    def loop_for_forward(self):
        while True:
            if not self.is_dp_worker:
                recv_reqs = self.recv_requests_from_zmq()
            else:
                recv_reqs = self.recv_requests_from_mp_queue()

            if self.tp_size > 1:
                broadcast_recv_input(recv_reqs, 0, self.tp_cpu_group)

            out_pyobjs = self.tp_server.exposed_step(recv_reqs)

            for obj in out_pyobjs:
                self.send_to_detokenizer.send_pyobj(obj)

    def recv_requests_from_zmq(self):
        recv_reqs = []
        while True:
            try:
                recv_req = self.recv_from_tokenizer.recv_pyobj(zmq.NOBLOCK)
            except zmq.ZMQError:
                break
            recv_reqs.append(recv_req)

        return recv_reqs

    def recv_requests_from_mp_queue(self):
        recv_reqs = []
        while not self.mp_queue.empty():
            recv_reqs.append(self.mp_queue.get())
        return recv_reqs


def start_controller_process(
    server_args: ServerArgs,
    port_args: PortArgs,
    pipe_writer: multiprocessing.connection.Connection,
    is_data_parallel_worker: bool = False,
    gpu_ids: List[int] = None,
    dp_worker_id: int = None,
    queue: multiprocessing.connection.Connection = None,
    controller_info: ControllerInfo = None,
):
    """Start a controller process."""
    if is_data_parallel_worker:
        logger_prefix = f" DP{dp_worker_id} TP0"
    else:
        logger_prefix = " TP0"
    configure_logger(server_args, prefix=logger_prefix)

    if not is_data_parallel_worker:
        tp_size_local = server_args.tp_size // server_args.nnodes
        gpu_ids = [i for _ in range(server_args.nnodes) for i in range(tp_size_local)]
        dp_worker_id = 0
        queue = None

    try:
        controller = ControllerSingle(
            server_args,
            port_args,
            gpu_ids,
            is_data_parallel_worker,
            dp_worker_id,
            queue,
            controller_info,
        )
    except Exception:
        pipe_writer.send(get_exception_traceback())
        raise

    pipe_writer.send("init ok")

    try:
        controller.loop_for_forward()
    except Exception:
        logger.error("Exception in ControllerSingle:\n" + get_exception_traceback())
    finally:
        kill_parent_process()<|MERGE_RESOLUTION|>--- conflicted
+++ resolved
@@ -86,12 +86,8 @@
             0,
             server_args,
             port_args.nccl_ports[dp_worker_id],
-<<<<<<< HEAD
-            model_override_args,
             controller_info,
             dp_worker_id,
-=======
->>>>>>> 2a71be5e
         )
         self.tp_cpu_group = self.tp_server.model_runner.tp_group.cpu_group
 
