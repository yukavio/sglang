--- conflicted
+++ resolved
@@ -21,11 +21,8 @@
 import dataclasses
 import logging
 import multiprocessing
-<<<<<<< HEAD
 import multiprocessing.shared_memory
 import os
-=======
->>>>>>> b7f83410
 from enum import Enum, auto
 
 import numpy as np
@@ -41,13 +38,10 @@
     TokenizedGenerateReqInput,
 )
 from sglang.srt.server_args import PortArgs, ServerArgs
-<<<<<<< HEAD
 from sglang.srt.utils import kill_parent_process
 from sglang.utils import get_cache_info, get_exception_traceback
-=======
 from sglang.srt.utils import configure_logger, kill_parent_process
 from sglang.utils import get_exception_traceback
->>>>>>> b7f83410
 
 logger = logging.getLogger(__name__)
 
