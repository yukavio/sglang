"""
Copyright 2023-2024 SGLang Team
Licensed under the Apache License, Version 2.0 (the "License");
you may not use this file except in compliance with the License.
You may obtain a copy of the License at

    http://www.apache.org/licenses/LICENSE-2.0

Unless required by applicable law or agreed to in writing, software
distributed under the License is distributed on an "AS IS" BASIS,
WITHOUT WARRANTIES OR CONDITIONS OF ANY KIND, either express or implied.
See the License for the specific language governing permissions and
limitations under the License.
"""

"""A scheduler that manages a tensor parallel GPU worker."""

import logging
import os
import threading
import time
import warnings
from collections import deque
from copy import deepcopy
from types import SimpleNamespace
from typing import List, Optional

import torch
import zmq

from sglang.global_config import global_config
from sglang.srt.configs.model_config import ModelConfig
from sglang.srt.constrained.grammar import GrammarCache
from sglang.srt.hf_transformers_utils import get_processor, get_tokenizer
from sglang.srt.layers.logits_processor import LogitsProcessorOutput
from sglang.srt.managers.io_struct import (
    AbortReq,
    BatchEmbeddingOut,
    BatchTokenIDOut,
    ControllerInfo,
    FlushCacheReq,
    GetMemPoolSizeReq,
    GetMemPoolSizeReqOutput,
    ProfileReq,
    TokenizedEmbeddingReqInput,
    TokenizedGenerateReqInput,
    UpdateWeightReqInput,
    UpdateWeightReqOutput,
)
from sglang.srt.managers.schedule_batch import (
    FINISH_ABORT,
    BaseFinishReason,
    ImageInputs,
    Req,
    ScheduleBatch,
    global_server_args_dict,
)
from sglang.srt.managers.schedule_policy import (
    AddReqResult,
    PrefillAdder,
    SchedulePolicy,
)
from sglang.srt.managers.tp_worker import TpModelWorker
from sglang.srt.managers.tp_worker_overlap_thread import TpModelWorkerClient
from sglang.srt.mem_cache.chunk_cache import ChunkCache
<<<<<<< HEAD
from sglang.srt.mem_cache.radix_cache import RadixCache, RadixCacheSend
=======
from sglang.srt.mem_cache.radix_cache import RadixCache
from sglang.srt.metrics.metrics_collector import PrometheusMetricsCollector
from sglang.srt.metrics.metrics_types import Stats
>>>>>>> f16eb15d
from sglang.srt.server_args import PortArgs, ServerArgs
from sglang.srt.utils import (
    broadcast_pyobj,
    configure_logger,
    get_zmq_socket,
    kill_parent_process,
    set_random_seed,
    suppress_other_loggers,
)
from sglang.utils import get_exception_traceback

logger = logging.getLogger(__name__)


# Crash on warning if we are running CI tests
crash_on_warning = os.getenv("SGLANG_IS_IN_CI", "false") == "true"

# Test retract decode
test_retract = os.getenv("SGLANG_TEST_RETRACT", "false") == "true"


class Scheduler:
    """A scheduler that manages a tensor parallel GPU worker."""

    def __init__(
        self,
        server_args: ServerArgs,
        port_args: PortArgs,
        gpu_id: int,
        tp_rank: int,
        dp_rank: Optional[int],
        controller_info: Optional[ControllerInfo] = None,
    ):
        # Parse args
        self.server_args = server_args
        self.tp_rank = tp_rank
        self.tp_size = server_args.tp_size
        self.schedule_policy = server_args.schedule_policy
        self.disable_regex_jump_forward = server_args.disable_regex_jump_forward
        self.lora_paths = server_args.lora_paths
        self.max_loras_per_batch = server_args.max_loras_per_batch
        self.enable_overlap = server_args.enable_overlap_schedule
        self.skip_tokenizer_init = server_args.skip_tokenizer_init

        # Init inter-process communication
        context = zmq.Context(2)

        if self.tp_rank == 0:
            self.recv_from_tokenizer = get_zmq_socket(
                context, zmq.PULL, port_args.scheduler_input_ipc_name
            )

            if server_args.skip_tokenizer_init:
                # Directly send to the tokenizer/api
                self.send_to_detokenizer = get_zmq_socket(
                    context, zmq.PUSH, port_args.tokenizer_ipc_name
                )
            else:
                # Send to the detokenizer
                self.send_to_detokenizer = get_zmq_socket(
                    context, zmq.PUSH, port_args.detokenizer_ipc_name
                )
        else:
            self.recv_from_tokenizer = None
            self.send_to_detokenizer = SimpleNamespace(send_pyobj=lambda x: None)

        # Init tokenizer
        self.model_config = ModelConfig(
            server_args.model_path,
            trust_remote_code=server_args.trust_remote_code,
            context_length=server_args.context_length,
            model_override_args=server_args.json_model_override_args,
            is_embedding=server_args.is_embedding,
        )
        self.is_generation = self.model_config.is_generation

        if server_args.skip_tokenizer_init:
            self.tokenizer = self.processor = None
        else:
            if self.model_config.is_multimodal:
                self.processor = get_processor(
                    server_args.tokenizer_path,
                    tokenizer_mode=server_args.tokenizer_mode,
                    trust_remote_code=server_args.trust_remote_code,
                )
                self.tokenizer = self.processor.tokenizer
            else:
                self.tokenizer = get_tokenizer(
                    server_args.tokenizer_path,
                    tokenizer_mode=server_args.tokenizer_mode,
                    trust_remote_code=server_args.trust_remote_code,
                )

        # Launch a tensor parallel worker
        if self.enable_overlap:
            TpWorkerClass = TpModelWorkerClient
        else:
            TpWorkerClass = TpModelWorker

        self.tp_worker = TpWorkerClass(
            server_args=server_args,
            gpu_id=gpu_id,
            tp_rank=tp_rank,
            dp_rank=dp_rank,
            nccl_port=port_args.nccl_port,
        )

        # Get token and memory info from the model worker
        (
            self.max_total_num_tokens,
            self.max_prefill_tokens,
            self.max_running_requests,
            self.max_req_len,
            self.max_req_input_len,
            self.random_seed,
            self.device,
            worker_global_server_args_dict,
            _,
            _,
            _,
        ) = self.tp_worker.get_worker_info()
        self.tp_cpu_group = self.tp_worker.get_tp_cpu_group()
        self.pad_input_ids_func = self.tp_worker.get_pad_input_ids_func()
        global_server_args_dict.update(worker_global_server_args_dict)
        set_random_seed(self.random_seed)

        # Print debug info
        logger.info(
            f"max_total_num_tokens={self.max_total_num_tokens}, "
            f"max_prefill_tokens={self.max_prefill_tokens}, "
            f"max_running_requests={self.max_running_requests}, "
            f"context_len={self.model_config.context_len}"
        )

        # Init memory pool and cache
        self.req_to_token_pool, self.token_to_kv_pool = self.tp_worker.get_memory_pool()

        if (
            server_args.chunked_prefill_size is not None
            and server_args.disable_radix_cache
        ):
            self.tree_cache = ChunkCache(
                req_to_token_pool=self.req_to_token_pool,
                token_to_kv_pool=self.token_to_kv_pool,
            )
        else:
            self.tree_cache = RadixCache(
                req_to_token_pool=self.req_to_token_pool,
                token_to_kv_pool=self.token_to_kv_pool,
                disable=server_args.disable_radix_cache,
            )
        self.tree_cache_metrics = {"total": 0, "hit": 0}
        self.policy = SchedulePolicy(self.schedule_policy, self.tree_cache)

        # Init running status
        self.waiting_queue: List[Req] = []
        self.running_batch: Optional[ScheduleBatch] = None
        self.cur_batch: Optional[ScheduleBatch] = None
        self.forward_ct = 0
        self.forward_ct_decode = 0
        self.num_generated_tokens = 0
        self.last_stats_tic = time.time()  # time of last stats for every iter
        self.last_log_tic = time.time()  # time of last log for print decode log
        self.stream_interval = server_args.stream_interval

        # Init chunked prefill
        self.chunked_prefill_size = server_args.chunked_prefill_size
        self.being_chunked_req = None
        self.is_mixed_chunk = (
            self.chunked_prefill_size is not None and server_args.enable_mixed_chunk
        )

        # Init the FSM cache for constrained generation
        self.grammar_cache = None

        if not server_args.skip_tokenizer_init:
            self.grammar_cache = GrammarCache(
                server_args.tokenizer_path,
                {
                    "tokenizer_mode": server_args.tokenizer_mode,
                    "trust_remote_code": server_args.trust_remote_code,
                },
                skip_tokenizer_init=server_args.skip_tokenizer_init,
                whitespace_patterns=server_args.constrained_json_whitespace_pattern,
                backend=server_args.grammar_backend,
                allow_jump=not server_args.disable_regex_jump_forward,
            )

        # Init new token estimation
        assert (
            server_args.schedule_conservativeness >= 0
        ), "Invalid schedule_conservativeness"

        self.init_new_token_ratio = min(
            global_config.default_init_new_token_ratio
            * server_args.schedule_conservativeness,
            1.0,
        )
        self.min_new_token_ratio = min(
            self.init_new_token_ratio
            * global_config.default_min_new_token_ratio_factor,
            1.0,
        )
        self.new_token_ratio_decay = (
            self.init_new_token_ratio - self.min_new_token_ratio
        ) / global_config.default_new_token_ratio_decay_steps
        self.new_token_ratio = self.init_new_token_ratio

        self.batch_is_full = False

        # Init watchdog thread
        self.watchdog_timeout = server_args.watchdog_timeout
        t = threading.Thread(target=self.watchdog_thread, daemon=True)
        t.start()

        # Init profiler
        if os.getenv("SGLANG_TORCH_PROFILER_DIR", "") == "":
            self.profiler = None
        else:
            self.torch_profiler_trace_dir = os.getenv("SGLANG_TORCH_PROFILER_DIR")
            logger.info(
                "Profiling enabled. Traces will be saved to: %s",
                self.torch_profiler_trace_dir,
            )
            self.profiler = torch.profiler.profile(
                activities=[
                    torch.profiler.ProfilerActivity.CPU,
                    torch.profiler.ProfilerActivity.CUDA,
                ],
                with_stack=True,
            )
        # Init metrics stats
        self.stats = Stats()
        self.metrics_collector = PrometheusMetricsCollector(
            labels={
                "model_name": self.server_args.served_model_name,
                # TODO: Add lora name/path in the future,
            },
            max_model_len=self.max_total_num_tokens,
        )

        # init controller info
        if controller_info and self.tp_rank == 0:
            self.controller_info = controller_info
            self.gpu_id = gpu_id
            self.controller_info.available_kv_cache[self.gpu_id].value = (
                self.token_to_kv_pool.available_size()
            )
            if self.server_args.load_balance_method == "pre_radix":
                self.pre_radix = True
                self.change_cnt_lock = threading.Lock()
                threading.Thread(target=self.loop_for_send_tree_cache).start()
        else:
            self.controller_info = None

    def watchdog_thread(self):
        self.watchdog_last_forward_ct = 0
        self.watchdog_last_time = time.time()

        while True:
            if self.cur_batch is not None:
                if self.watchdog_last_forward_ct == self.forward_ct:
                    if time.time() > self.watchdog_last_time + self.watchdog_timeout:
                        logger.error(f"Watchdog timeout ({self.watchdog_timeout=})")
                        break
                else:
                    self.watchdog_last_forward_ct = self.forward_ct
                    self.watchdog_last_time = time.time()
            time.sleep(self.watchdog_timeout / 2)

        kill_parent_process()

    @torch.inference_mode()
    def event_loop_normal(self):
        """A normal blocking scheduler loop."""
        self.last_batch = None

        while True:
            recv_reqs = self.recv_requests()
            self.process_input_requests(recv_reqs)

            batch = self.get_next_batch_to_run()
            self.cur_batch = batch

            if batch:
                result = self.run_batch(batch)
                self.process_batch_result(batch, result)

                # Decode multiple steps to reduce the overhead
                if batch.forward_mode.is_decode():
                    for _ in range(self.server_args.num_continuous_decode_steps - 1):
                        if not self.running_batch:
                            break
                        self.update_running_batch()
                        if not self.running_batch:
                            break
                        result = self.run_batch(batch)
                        self.process_batch_result(batch, result)
            else:
                self.check_memory()
                self.new_token_ratio = self.init_new_token_ratio
            # log stats
            if self.is_generation and self.server_args.enable_metrics:
                stats = self.get_stats(batch)
                self.log_stats(stats)
            self.last_stats_tic = time.time()

            self.last_batch = batch

    @torch.inference_mode()
    def event_loop_overlap(self):
        """A scheduler loop that overlaps the CPU processing and GPU computation."""
        result_queue = deque()

        self.last_batch = None
        self.running_batch = None

        while True:
            recv_reqs = self.recv_requests()
            self.process_input_requests(recv_reqs)

            batch = self.get_next_batch_to_run()
            self.cur_batch = batch
            if batch:
                result = self.run_batch(batch)
                result_queue.append((batch.copy(), result))

            if self.last_batch:
                tmp_batch, tmp_result = result_queue.popleft()
                self.process_batch_result(tmp_batch, tmp_result)
            elif batch is None:
                self.check_memory()
                self.new_token_ratio = self.init_new_token_ratio

            self.last_batch = batch

    def loop_for_send_tree_cache(self):
        while True:
            self.send_tree_cache_to_queue()
            time.sleep(1)

    def send_tree_cache_to_queue(self):
        if self.pre_radix:
            try:
                node = deepcopy(self.tree_cache.root_node)
                send_data = RadixCacheSend(
                    gpu_id=self.gpu_id, root_node=node, time=time.time()
                )
                del node
                self.controller_info.radix_queue.put(send_data)
                # logger.info("[send_tree_cache_to_queue] has send new data")
            except Exception as e:
                # logger.info(f"[send_tree_cache_to_queue]error:{e}")
                return

    def recv_requests(self):
        if self.tp_rank == 0:
            recv_reqs = []

            while True:
                try:
                    recv_req = self.recv_from_tokenizer.recv_pyobj(zmq.NOBLOCK)
                except zmq.ZMQError:
                    break
                recv_reqs.append(recv_req)
        else:
            recv_reqs = None

        if self.tp_size != 1:
            recv_reqs = broadcast_pyobj(recv_reqs, self.tp_rank, self.tp_cpu_group)
        return recv_reqs

    def process_input_requests(self, recv_reqs: List):
        for recv_req in recv_reqs:
            if isinstance(recv_req, TokenizedGenerateReqInput):
                self.handle_generate_request(recv_req)
            elif isinstance(recv_req, TokenizedEmbeddingReqInput):
                self.handle_embedding_request(recv_req)
            elif isinstance(recv_req, FlushCacheReq):
                self.flush_cache()
            elif isinstance(recv_req, AbortReq):
                self.abort_request(recv_req)
            elif isinstance(recv_req, UpdateWeightReqInput):
                success, message = self.update_weights(recv_req)
                self.send_to_detokenizer.send_pyobj(
                    UpdateWeightReqOutput(success, message)
                )
            elif isinstance(recv_req, ProfileReq):
                if recv_req == ProfileReq.START_PROFILE:
                    self.start_profile()
                else:
                    self.stop_profile()
            elif isinstance(recv_req, GetMemPoolSizeReq):
                self.send_to_detokenizer.send_pyobj(
                    GetMemPoolSizeReqOutput(self.max_total_num_tokens)
                )
            else:
                raise ValueError(f"Invalid request: {recv_req}")

    def handle_generate_request(
        self,
        recv_req: TokenizedGenerateReqInput,
    ):
        req = Req(
            recv_req.rid,
            recv_req.input_text,
            recv_req.input_ids,
            recv_req.sampling_params,
            lora_path=recv_req.lora_path,
        )
        req.tokenizer = self.tokenizer

        # Image inputs
        if recv_req.image_inputs is not None:
            req.image_inputs = ImageInputs.from_dict(
                recv_req.image_inputs, self.model_config.vocab_size
            )
            req.origin_input_ids = self.pad_input_ids_func(
                req.origin_input_ids_unpadded, req.image_inputs
            )

        req.return_logprob = recv_req.return_logprob
        req.top_logprobs_num = recv_req.top_logprobs_num
        req.stream = recv_req.stream
        req.logprob_start_len = recv_req.logprob_start_len

        if req.logprob_start_len == -1:
            # By default, only return the logprobs for output tokens
            req.logprob_start_len = len(recv_req.input_ids) - 1

        # Init regex FSM or BNF
        if (
            req.sampling_params.json_schema is not None
            or req.sampling_params.regex is not None
        ):
            assert self.grammar_cache is not None
            if req.sampling_params.json_schema is not None:
                req.grammar = self.grammar_cache.query(
                    ("json", req.sampling_params.json_schema),
                    self.model_config.vocab_size,
                )
            elif req.sampling_params.regex is not None:
                req.grammar = self.grammar_cache.query(
                    ("regex", req.sampling_params.regex), self.model_config.vocab_size
                )

        # Truncate prompts that are too long
        if len(req.origin_input_ids) > self.max_req_input_len:
            logger.warning(
                "Request length is longer than the KV cache pool size or "
                "the max context length. Truncated!!!"
            )
            req.origin_input_ids = req.origin_input_ids[: self.max_req_input_len]

        req.sampling_params.max_new_tokens = min(
            (
                req.sampling_params.max_new_tokens
                if req.sampling_params.max_new_tokens is not None
                else 1 << 30
            ),
            self.max_req_len - len(req.origin_input_ids) - 1,
        )

        req.created_time = time.time()
        self.waiting_queue.append(req)

    def handle_embedding_request(
        self,
        recv_req: TokenizedEmbeddingReqInput,
    ):
        req = Req(
            recv_req.rid,
            recv_req.input_text,
            recv_req.input_ids,
            recv_req.sampling_params,
        )
        req.tokenizer = self.tokenizer

        # Truncate prompts that are too long
        if len(req.origin_input_ids) >= self.max_req_input_len:
            logger.warning(
                "Request length is longer than the KV cache pool size or "
                "the max context length. Truncated!!!"
            )
            req.origin_input_ids = req.origin_input_ids[: self.max_req_input_len]

        self.waiting_queue.append(req)

    def print_decode_stats(self):
        num_used = self.max_total_num_tokens - (
            self.token_to_kv_pool.available_size() + self.tree_cache.evictable_size()
        )
        throughput = self.num_generated_tokens / (time.time() - self.last_log_tic)
        self.num_generated_tokens = 0
        self.last_log_tic = time.time()
        # set system stats
        self.stats.token_usage = round(num_used / self.max_total_num_tokens, 2)
        num_running_reqs = len(self.running_batch.reqs) if self.running_batch else 0
        logger.info(
            f"Decode batch. "
            f"#running-req: {num_running_reqs}, "
            f"#token: {num_used}, "
            f"token usage: {num_used / self.max_total_num_tokens:.2f}, "
            f"gen throughput (token/s): {throughput:.2f}, "
            f"#queue-req: {len(self.waiting_queue)}"
        )

    def check_memory(self):
        available_size = (
            self.token_to_kv_pool.available_size() + self.tree_cache.evictable_size()
        )
        if available_size != self.max_total_num_tokens:
            warnings.warn(
                "Warning: "
                f"available_size={available_size}, max_total_num_tokens={self.max_total_num_tokens}\n"
                "KV cache pool leak detected!"
            )
            exit(1) if crash_on_warning else None

        if len(self.req_to_token_pool.free_slots) != self.req_to_token_pool.size:
            warnings.warn(
                "Warning: "
                f"available req slots={len(self.req_to_token_pool.free_slots)}, "
                f"total slots={self.req_to_token_pool.size}\n"
                "Memory pool leak detected!"
            )
            exit(1) if crash_on_warning else None

    def get_next_batch_to_run(self):
        # Merge the prefill batch into the running batch
        if (
            self.last_batch
            and not self.last_batch.forward_mode.is_decode()
            and not self.last_batch.is_empty()
        ):
            if self.being_chunked_req:
                self.last_batch.filter_batch(being_chunked_req=self.being_chunked_req)
                self.tree_cache.cache_unfinished_req(self.being_chunked_req)
                # Inflight request keeps its rid but will get a new req_pool_idx.
                self.req_to_token_pool.free(self.being_chunked_req.req_pool_idx)
                self.batch_is_full = False
            if not self.last_batch.is_empty():
                if self.running_batch is None:
                    self.running_batch = self.last_batch
                else:
                    self.running_batch.merge_batch(self.last_batch)

        # Prefill first
        new_batch = self.get_new_batch_prefill()
        if new_batch is not None:
            return new_batch

        # Check memory
        if self.running_batch is None:
            return

        # Run decode
        before_bs = self.running_batch.batch_size()
        self.update_running_batch()
        if not self.running_batch:
            self.batch_is_full = False
            return None
        if before_bs != self.running_batch.batch_size():
            self.batch_is_full = False
        return self.running_batch

    def get_new_batch_prefill(self) -> Optional[ScheduleBatch]:
        # Handle the cases where prefill is not allowed
        if (
            self.batch_is_full or len(self.waiting_queue) == 0
        ) and self.being_chunked_req is None:
            return None

        running_bs = len(self.running_batch.reqs) if self.running_batch else 0
        if running_bs >= self.max_running_requests:
            self.batch_is_full = True
            return None

        # Get priority queue
        prefix_computed = self.policy.calc_priority(self.waiting_queue)

        # Prefill policy
        num_mixed_running = running_bs if self.is_mixed_chunk else 0
        adder = PrefillAdder(
            self.tree_cache,
            self.running_batch,
            self.new_token_ratio,
            self.token_to_kv_pool.available_size() + self.tree_cache.evictable_size(),
            self.max_prefill_tokens,
            self.chunked_prefill_size,
            num_mixed_running,
        )

        has_inflight = self.being_chunked_req is not None
        if has_inflight:
            self.being_chunked_req.init_next_round_input()
            self.being_chunked_req = adder.add_inflight_req(self.being_chunked_req)

        if self.lora_paths:
            lora_set = (
                set([req.lora_path for req in self.running_batch.reqs])
                if self.running_batch is not None
                else set([])
            )

        # Get requests from the waiting queue to a new prefill batch
        for req in self.waiting_queue:
            if (
                self.lora_paths
                and len(
                    lora_set
                    | set([req.lora_path for req in adder.can_run_list])
                    | set([req.lora_path])
                )
                > self.max_loras_per_batch
            ):
                self.batch_is_full = True
                break

            if running_bs + len(adder.can_run_list) >= self.max_running_requests:
                self.batch_is_full = True
                break

            req.init_next_round_input(None if prefix_computed else self.tree_cache)
            res = adder.add_one_req(req)
            if res != AddReqResult.CONTINUE:
                if res == AddReqResult.NO_TOKEN:
                    self.batch_is_full = True
                break

        # Update waiting queue
        can_run_list = adder.can_run_list
        if len(can_run_list) == 0:
            return None
        self.waiting_queue = [
            x for x in self.waiting_queue if x not in set(can_run_list)
        ]

        if adder.new_inflight_req is not None:
            assert self.being_chunked_req is None
            self.being_chunked_req = adder.new_inflight_req

        if self.being_chunked_req:
            self.being_chunked_req.is_being_chunked += 1

        # Print stats
        if self.tp_rank == 0:
            if isinstance(self.tree_cache, RadixCache):
                self.tree_cache_metrics["total"] += (
                    adder.log_input_tokens + adder.log_hit_tokens
                ) / 10**9
                self.tree_cache_metrics["hit"] += (adder.log_hit_tokens) / 10**9
                tree_cache_hit_rate = (
                    self.tree_cache_metrics["hit"] / self.tree_cache_metrics["total"]
                )
            else:
                tree_cache_hit_rate = 0.0

            num_used = self.max_total_num_tokens - (
                self.token_to_kv_pool.available_size()
                + self.tree_cache.evictable_size()
            )
            # set system stats
            self.stats.cache_hit_rate = round(100.0 * tree_cache_hit_rate, 2)
            self.stats.token_usage = round(num_used / self.max_total_num_tokens, 2)

            if num_mixed_running > 0:
                logger.info(
                    f"Prefill batch"
                    f"(mixed #running-req: {num_mixed_running}). "
                    f"#new-seq: {len(can_run_list)}, "
                    f"#new-token: {adder.log_input_tokens}, "
                    f"#cached-token: {adder.log_hit_tokens}, "
                    f"cache hit rate: {100.0 * tree_cache_hit_rate:.2f}%, "
                    f"token usage: {num_used / self.max_total_num_tokens:.2f}, "
                    f"#queue-req: {len(self.waiting_queue) + has_inflight}"
                )
            else:
                logger.info(
                    f"Prefill batch. "
                    f"#new-seq: {len(can_run_list)}, "
                    f"#new-token: {adder.log_input_tokens}, "
                    f"#cached-token: {adder.log_hit_tokens}, "
                    f"cache hit rate: {100.0 * tree_cache_hit_rate:.2f}%, "
                    f"token usage: {num_used / self.max_total_num_tokens:.2f}, "
                    f"#running-req: {running_bs}, "
                    f"#queue-req: {len(self.waiting_queue) + has_inflight}"
                )

        # Create a new batch
        new_batch = ScheduleBatch.init_new(
            can_run_list,
            self.req_to_token_pool,
            self.token_to_kv_pool,
            self.tree_cache,
            self.model_config,
        )
        new_batch.prepare_for_extend()

        # Mixed-style chunked prefill
        if self.is_mixed_chunk and self.running_batch is not None:
            self.running_batch.filter_batch()
            if not self.running_batch.is_empty():
                self.running_batch.prepare_for_decode(self.enable_overlap)
                new_batch.mix_with_running(self.running_batch)
                new_batch.decoding_reqs = self.running_batch.reqs
            self.running_batch = None
        else:
            new_batch.decoding_reqs = None

        return new_batch

    def update_running_batch(self):
        """Update the current running decoding batch."""
        global test_retract
        batch = self.running_batch

        batch.filter_batch()
        if batch.is_empty():
            self.running_batch = None
            return

        # Check if decode out of memory
        if not batch.check_decode_mem() or (test_retract and batch.batch_size() > 10):
            old_ratio = self.new_token_ratio

            retracted_reqs, new_token_ratio = batch.retract_decode()
            self.new_token_ratio = new_token_ratio

            logger.info(
                "Decode out of memory happened. "
                f"#retracted_reqs: {len(retracted_reqs)}, "
                f"#new_token_ratio: {old_ratio:.4f} -> {self.new_token_ratio:.4f}"
            )
            self.waiting_queue.extend(retracted_reqs)
        else:
            self.new_token_ratio = max(
                self.new_token_ratio - self.new_token_ratio_decay,
                self.min_new_token_ratio,
            )

        # Check for jump-forward
        if not self.disable_regex_jump_forward:
            jump_forward_reqs = batch.check_for_jump_forward(self.pad_input_ids_func)
            self.waiting_queue.extend(jump_forward_reqs)
            if batch.is_empty():
                self.running_batch = None
                return

        # Update batch tensors
        batch.prepare_for_decode(self.enable_overlap)

    def run_batch(self, batch: ScheduleBatch):
        """Run a batch."""
        self.forward_ct += 1

        if self.is_generation:
            if batch.forward_mode.is_decode() or batch.extend_num_tokens != 0:
                model_worker_batch = batch.get_model_worker_batch()
                batch.mark_reqs_started()
                logits_output, next_token_ids = self.tp_worker.forward_batch_generation(
                    model_worker_batch
                )
            else:
                logits_output = None
                if self.skip_tokenizer_init:
                    next_token_ids = torch.full(
                        (batch.batch_size(),), self.tokenizer.eos_token_id
                    )
                else:
                    next_token_ids = torch.full((batch.batch_size(),), 0)
            batch.output_ids = next_token_ids
            ret = logits_output, next_token_ids, model_worker_batch.bid
        else:  # embedding or reward model
            assert batch.extend_num_tokens != 0
            model_worker_batch = batch.get_model_worker_batch()
            embeddings = self.tp_worker.forward_batch_embedding(model_worker_batch)
            ret = embeddings, model_worker_batch.bid
        return ret

    def get_stats(self, batch: ScheduleBatch):
        # TODO: get stats for chunked prefill

        now = time.time()
        # system stats
        #   Scheduler State
        new_seq: int = 0
        num_running_req = len(self.running_batch.reqs) if self.running_batch else 0
        num_waiting_req = len(self.waiting_queue)
        #   Cache State
        cache_hit_rate: float = 0.0
        token_usage: float = 0.0

        # set stats from prefill
        if self.stats is not None:
            # new_seq=self.stats.new_seq
            cache_hit_rate = self.stats.cache_hit_rate
            token_usage = self.stats.token_usage
        # Iteration stats
        num_prompt_tokens_iter = 0
        num_generation_tokens_iter = 0
        time_to_first_tokens_iter: List[float] = []
        time_per_output_tokens_iter: List[float] = []

        # Request stats
        #   Decode
        gen_throughput: float = 0.0
        #   Latency
        time_e2e_requests: List[float] = []
        time_waiting_requests: List[float] = []
        #   Metadata
        num_prompt_tokens_requests: List[int] = []
        num_generation_tokens_requests: List[int] = []
        finished_reason_requests: List[str] = []

        # _, next_token_ids, _ = result
        if batch is not None:
            num_generation_tokens_iter = len(batch.output_ids)
            gen_throughput = round(
                num_generation_tokens_iter / (now - self.last_stats_tic), 2
            )

            for i, req in enumerate(batch.reqs):
                # NOTE: Batch forward mode is extend befor start decode,
                if batch.forward_mode.is_extend():
                    num_prompt_tokens_iter = len(batch.input_ids) + sum(
                        batch.prefix_lens
                    )
                    time_to_first_tokens_iter.append(now - req.started_time)
                else:
                    time_per_output_tokens_iter.append(now - self.last_stats_tic)

                if req.finished():
                    time_e2e_requests.append(now - req.created_time)
                    time_waiting_requests.append(req.queued_time - req.created_time)
                    num_prompt_tokens_requests.append(len(req.origin_input_ids))
                    num_generation_tokens_requests.append(len(req.output_ids))
                    finished_reason_requests.append(
                        req.finished_reason.to_json()
                        if req.finished_reason is not None
                        else None
                    )

        return Stats(
            new_seq=new_seq,
            num_running_req=num_running_req,
            num_waiting_req=num_waiting_req,
            cache_hit_rate=cache_hit_rate,
            token_usage=token_usage,
            num_prompt_tokens_iter=num_prompt_tokens_iter,
            num_generation_tokens_iter=num_generation_tokens_iter,
            time_to_first_tokens_iter=time_to_first_tokens_iter,
            time_per_output_tokens_iter=time_per_output_tokens_iter,
            gen_throughput=gen_throughput,
            time_e2e_requests=time_e2e_requests,
            time_waiting_requests=time_waiting_requests,
            num_prompt_tokens_requests=num_prompt_tokens_requests,
            num_generation_tokens_requests=num_generation_tokens_requests,
            finished_reason_requests=finished_reason_requests,
            context_len=self.model_config.context_len,
            max_total_num_tokens=self.max_total_num_tokens,
            max_prefill_tokens=self.max_prefill_tokens,
            max_running_requests=self.max_running_requests,
        )

    def log_stats(self, stats: Stats):
        self.metrics_collector.log_stats(stats)

    def process_batch_result(self, batch: ScheduleBatch, result):
        if batch.forward_mode.is_decode():
            self.process_batch_result_decode(batch, result)
            if batch.is_empty():
                self.running_batch = None
        else:
            self.process_batch_result_prefill(batch, result)

        # update controller info
        if self.controller_info:
            with self.controller_info.lock:
                self.controller_info.available_kv_cache[self.gpu_id].value = (
                    self.token_to_kv_pool.available_size()
                    + self.tree_cache.evictable_size()
                )
                self.controller_info.running_reqs[self.gpu_id].value = (
                    len(self.running_batch.reqs) if self.running_batch else 0
                )
                self.controller_info.waiting_reqs[self.gpu_id].value = len(
                    self.waiting_queue
                )

    def process_batch_result_prefill(self, batch: ScheduleBatch, result):

        if self.is_generation:
            logits_output, next_token_ids, bid = result

            if self.enable_overlap:
                logits_output, next_token_ids = self.tp_worker.resulve_batch_result(bid)
            else:
                # Move next_token_ids and logprobs to cpu
                if batch.return_logprob:
                    logits_output.next_token_logprobs = (
                        logits_output.next_token_logprobs[
                            torch.arange(len(next_token_ids), device=self.device),
                            next_token_ids,
                        ].tolist()
                    )
                    logits_output.input_token_logprobs = (
                        logits_output.input_token_logprobs.tolist()
                    )
                    logits_output.normalized_prompt_logprobs = (
                        logits_output.normalized_prompt_logprobs.tolist()
                    )
                next_token_ids = next_token_ids.tolist()

            # Check finish conditions
            logprob_pt = 0
            for i, req in enumerate(batch.reqs):
                if req.is_retracted:
                    continue

                if req.is_being_chunked <= 0:
                    # Inflight reqs' prefill is not finished
                    req.completion_tokens_wo_jump_forward += 1
                    req.output_ids.append(next_token_ids[i])
                    req.check_finished()

                    if req.finished():
                        self.tree_cache.cache_finished_req(req)
                    elif not batch.decoding_reqs or req not in batch.decoding_reqs:
                        self.tree_cache.cache_unfinished_req(req)

                    if req.grammar is not None:
                        req.grammar.accept_token(next_token_ids[i])

                    if req.return_logprob:
                        logprob_pt += self.add_logprob_return_values(
                            i, req, logprob_pt, next_token_ids, logits_output
                        )
                else:
                    req.is_being_chunked -= 1

        else:  # embedding or reward model
            embeddings, bid = result
            embeddings = embeddings.tolist()

            # Check finish conditions
            for i, req in enumerate(batch.reqs):
                if req.is_retracted:
                    continue

                req.embedding = embeddings[i]
                if req.is_being_chunked > 0:
                    req.is_being_chunked -= 1
                else:
                    # Inflight reqs' prefill is not finished
                    # dummy output token for embedding models
                    req.output_ids.append(0)
                    req.check_finished()

                if req.finished():
                    self.tree_cache.cache_finished_req(req)
                else:
                    self.tree_cache.cache_unfinished_req(req)

        self.stream_output(batch.reqs)

    def process_batch_result_decode(self, batch: ScheduleBatch, result):
        logits_output, next_token_ids, bid = result
        self.num_generated_tokens += len(batch.reqs)

        if self.enable_overlap:
            logits_output, next_token_ids = self.tp_worker.resulve_batch_result(bid)
            next_token_logprobs = logits_output.next_token_logprobs
        else:
            # Move next_token_ids and logprobs to cpu
            if batch.return_logprob:
                next_token_logprobs = logits_output.next_token_logprobs[
                    torch.arange(len(next_token_ids), device=self.device),
                    next_token_ids,
                ].tolist()
            next_token_ids = next_token_ids.tolist()

        self.token_to_kv_pool.free_group_begin()

        # Check finish condition
        for i, (req, next_token_id) in enumerate(zip(batch.reqs, next_token_ids)):
            if req.is_retracted:
                continue

            if self.server_args.enable_overlap_schedule and (req.finished()):
                self.token_to_kv_pool.free(batch.out_cache_loc[i : i + 1])
                continue

            req.completion_tokens_wo_jump_forward += 1
            req.output_ids.append(next_token_id)
            req.check_finished()

            if req.grammar is not None:
                req.grammar.accept_token(next_token_id)

            if req.finished():
                self.tree_cache.cache_finished_req(req)

            if req.return_logprob:
                req.output_token_logprobs.append(
                    (next_token_logprobs[i], next_token_id)
                )
                if req.top_logprobs_num > 0:
                    req.output_top_logprobs.append(logits_output.output_top_logprobs[i])

        self.stream_output(batch.reqs)

        self.token_to_kv_pool.free_group_end()

        self.forward_ct_decode = (self.forward_ct_decode + 1) % (1 << 30)
        if (
            self.tp_rank == 0
            and self.forward_ct_decode % self.server_args.decode_log_interval == 0
        ):
            self.print_decode_stats()

    def add_logprob_return_values(
        self,
        i: int,
        req: Req,
        pt: int,
        next_token_ids: List[int],
        output: LogitsProcessorOutput,
    ):
        """Attach logprobs to the return values."""
        req.output_token_logprobs.append(
            (output.next_token_logprobs[i], next_token_ids[i])
        )

        # If logprob_start_len > 0, then first logprob_start_len prompt tokens will be ignored.
        num_input_logprobs = req.extend_input_len - req.extend_logprob_start_len

        if req.normalized_prompt_logprob is None:
            req.normalized_prompt_logprob = output.normalized_prompt_logprobs[i]

        if req.input_token_logprobs is None:
            input_token_logprobs = output.input_token_logprobs[
                pt : pt + num_input_logprobs - 1 - req.last_update_decode_tokens
            ]
            input_token_ids = req.fill_ids[
                len(req.fill_ids)
                - num_input_logprobs
                + 1 : len(req.fill_ids)
                - req.last_update_decode_tokens
            ]
            req.input_token_logprobs = list(zip(input_token_logprobs, input_token_ids))

            if (
                req.logprob_start_len == 0
            ):  # The first token does not have logprob, pad it.
                req.input_token_logprobs = [
                    (None, req.fill_ids[0])
                ] + req.input_token_logprobs

        if req.last_update_decode_tokens != 0:
            # Some decode tokens are re-computed in an extend batch
            req.output_token_logprobs.extend(
                list(
                    zip(
                        output.input_token_logprobs[
                            pt
                            + num_input_logprobs
                            - 1
                            - req.last_update_decode_tokens : pt
                            + num_input_logprobs
                            - 1
                        ],
                        req.fill_ids[
                            len(req.fill_ids)
                            - req.last_update_decode_tokens : len(req.fill_ids)
                        ],
                    )
                )
            )

        if req.top_logprobs_num > 0:
            if req.input_top_logprobs is None:
                req.input_top_logprobs = output.input_top_logprobs[i]
                if req.logprob_start_len == 0:
                    req.input_top_logprobs = [None] + req.input_top_logprobs

            if req.last_update_decode_tokens != 0:
                req.output_top_logprobs.extend(
                    output.input_top_logprobs[i][-req.last_update_decode_tokens :]
                )
            req.output_top_logprobs.append(output.output_top_logprobs[i])

        return num_input_logprobs

    def stream_output(self, reqs: List[Req]):
        """Stream the output to detokenizer."""
        output_rids = []
        output_meta_info: List[dict] = []
        output_finished_reason: List[BaseFinishReason] = []
        if self.is_generation:
            output_vids = []
            decoded_texts = []
            output_read_ids = []
            output_read_offsets = []
            output_ids = []
            output_skip_special_tokens = []
            output_spaces_between_special_tokens = []
            output_no_stop_trim = []
        else:  # embedding or reward model
            output_embeddings = []

        is_stream_iter = self.forward_ct_decode % self.stream_interval == 0

        for req in reqs:
            # TODO(lianmin): revisit this for overlap + retract + stream
            if req.finished() or (
                req.stream and (is_stream_iter or len(req.output_ids) == 1)
            ):
                output_rids.append(req.rid)
                output_finished_reason.append(req.finished_reason)
                if self.is_generation:
                    output_vids.append(req.vid)
                    decoded_texts.append(req.decoded_text)
                    read_ids, read_offset = req.init_incremental_detokenize()
                    output_read_ids.append(read_ids)
                    output_read_offsets.append(read_offset)
                    if self.skip_tokenizer_init:
                        output_ids.append(req.output_ids)
                    output_skip_special_tokens.append(
                        req.sampling_params.skip_special_tokens
                    )
                    output_spaces_between_special_tokens.append(
                        req.sampling_params.spaces_between_special_tokens
                    )
                    output_no_stop_trim.append(req.sampling_params.no_stop_trim)

                    meta_info = {
                        "prompt_tokens": len(req.origin_input_ids),
                        "completion_tokens": len(req.output_ids),
                        "completion_tokens_wo_jump_forward": req.completion_tokens_wo_jump_forward,
                        "cached_tokens": req.cached_tokens,
                        "finish_reason": (
                            req.finished_reason.to_json()
                            if req.finished_reason is not None
                            else None
                        ),
                    }
                    if req.return_logprob:
                        (
                            meta_info["input_token_logprobs"],
                            meta_info["output_token_logprobs"],
                            meta_info["input_top_logprobs"],
                            meta_info["output_top_logprobs"],
                            meta_info["normalized_prompt_logprob"],
                        ) = (
                            req.input_token_logprobs,
                            req.output_token_logprobs,
                            req.input_top_logprobs,
                            req.output_top_logprobs,
                            req.normalized_prompt_logprob,
                        )
                    output_meta_info.append(meta_info)
                else:  # embedding or reward model
                    output_embeddings.append(req.embedding)
                    meta_info = {
                        "prompt_tokens": len(req.origin_input_ids),
                    }
                    output_meta_info.append(meta_info)

        # Send to detokenizer
        if output_rids:
            if self.is_generation:
                self.send_to_detokenizer.send_pyobj(
                    BatchTokenIDOut(
                        output_rids,
                        output_vids,
                        decoded_texts,
                        output_read_ids,
                        output_read_offsets,
                        output_ids,
                        output_skip_special_tokens,
                        output_spaces_between_special_tokens,
                        output_meta_info,
                        output_finished_reason,
                        output_no_stop_trim,
                    )
                )
            else:  # embedding or reward model
                self.send_to_detokenizer.send_pyobj(
                    BatchEmbeddingOut(
                        output_rids,
                        output_embeddings,
                        output_meta_info,
                        output_finished_reason,
                    )
                )

    def flush_cache(self):
        """Flush the memory pool and cache."""
        if len(self.waiting_queue) == 0 and (
            self.running_batch is None or len(self.running_batch.reqs) == 0
        ):
            self.tree_cache.reset()
            self.tree_cache_metrics = {"total": 0, "hit": 0}
            if self.grammar_cache is not None:
                self.grammar_cache.reset()
            # TODO(dark): reset the bnf cache
            self.req_to_token_pool.clear()
            self.token_to_kv_pool.clear()
            torch.cuda.empty_cache()
            logger.info("Cache flushed successfully!")
            if_success = True
        else:
            logging.warning(
                f"Cache not flushed because there are pending requests. "
                f"#queue-req: {len(self.waiting_queue)}, "
                f"#running-req: {0 if self.running_batch is None else len(self.running_batch.reqs)}"
            )
            if_success = False
        return if_success

    def abort_request(self, recv_req: AbortReq):
        # Delete requests in the waiting queue
        to_del = None
        for i, req in enumerate(self.waiting_queue):
            if req.rid == recv_req.rid:
                to_del = i
                break

        if to_del is not None:
            del self.waiting_queue[to_del]

        # Delete requests in the running batch
        if self.running_batch:
            for req in self.running_batch.reqs:
                if req.rid == recv_req.rid and not req.finished():
                    req.finished_reason = FINISH_ABORT()
                    self.tree_cache.cache_finished_req(req)
                    break

    def update_weights(self, recv_req: UpdateWeightReqInput):
        """In-place update of the weights."""
        success, message = self.tp_worker.update_weights(recv_req)
        if success:
            flash_cache_success = self.flush_cache()
            assert flash_cache_success, "Cache flush failed after updating weights"
        else:
            logger.error(message)
        return success, message

    def start_profile(self) -> None:
        if self.profiler is None:
            raise RuntimeError("Profiler is not enabled.")
        self.profiler.start()

    def stop_profile(self) -> None:
        if self.profiler is None:
            raise RuntimeError("Profiler is not enabled.")
        self.profiler.stop()
        self.profiler.export_chrome_trace(
            self.torch_profiler_trace_dir + "/" + str(time.time()) + ".trace.json.gz"
        )
        logger.info("Profiler is done")


def run_scheduler_process(
    server_args: ServerArgs,
    port_args: PortArgs,
    gpu_id: int,
    tp_rank: int,
    dp_rank: Optional[int],
    pipe_writer,
    controller_info: Optional[ControllerInfo] = None,
):
    if dp_rank is None:
        configure_logger(server_args, prefix=f" TP{tp_rank}")
    else:
        configure_logger(server_args, prefix=f" DP{dp_rank} TP{tp_rank}")

    suppress_other_loggers()

    try:
        scheduler = Scheduler(
            server_args, port_args, gpu_id, tp_rank, dp_rank, controller_info
        )
        pipe_writer.send("ready")
        if server_args.enable_overlap_schedule:
            scheduler.event_loop_overlap()
        else:
            scheduler.event_loop_normal()
    except Exception:
        msg = get_exception_traceback()
        logger.error(msg)
        kill_parent_process()<|MERGE_RESOLUTION|>--- conflicted
+++ resolved
@@ -63,13 +63,9 @@
 from sglang.srt.managers.tp_worker import TpModelWorker
 from sglang.srt.managers.tp_worker_overlap_thread import TpModelWorkerClient
 from sglang.srt.mem_cache.chunk_cache import ChunkCache
-<<<<<<< HEAD
 from sglang.srt.mem_cache.radix_cache import RadixCache, RadixCacheSend
-=======
-from sglang.srt.mem_cache.radix_cache import RadixCache
 from sglang.srt.metrics.metrics_collector import PrometheusMetricsCollector
 from sglang.srt.metrics.metrics_types import Stats
->>>>>>> f16eb15d
 from sglang.srt.server_args import PortArgs, ServerArgs
 from sglang.srt.utils import (
     broadcast_pyobj,
@@ -310,6 +306,20 @@
             },
             max_model_len=self.max_total_num_tokens,
         )
+
+        # init controller info
+        if controller_info and self.tp_rank == 0:
+            self.controller_info = controller_info
+            self.gpu_id = gpu_id
+            self.controller_info.available_kv_cache[self.gpu_id].value = (
+                self.token_to_kv_pool.available_size()
+            )
+            if self.server_args.load_balance_method == "pre_radix":
+                self.pre_radix = True
+                self.change_cnt_lock = threading.Lock()
+                threading.Thread(target=self.loop_for_send_tree_cache).start()
+        else:
+            self.controller_info = None
 
         # init controller info
         if controller_info and self.tp_rank == 0:
