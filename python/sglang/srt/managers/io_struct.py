"""
Copyright 2023-2024 SGLang Team
Licensed under the Apache License, Version 2.0 (the "License");
you may not use this file except in compliance with the License.
You may obtain a copy of the License at

    http://www.apache.org/licenses/LICENSE-2.0

Unless required by applicable law or agreed to in writing, software
distributed under the License is distributed on an "AS IS" BASIS,
WITHOUT WARRANTIES OR CONDITIONS OF ANY KIND, either express or implied.
See the License for the specific language governing permissions and
limitations under the License.
"""

"""
The definition of objects transfered between different
processes (TokenizerManager, DetokenizerManager, Controller).
"""

import multiprocessing
import uuid
from dataclasses import dataclass
from multiprocessing import Value
from typing import Dict, List, Optional, Union

import numpy as np
import torch

from sglang.srt.managers.schedule_batch import BaseFinishReason
from sglang.srt.sampling_params import SamplingParams
from sglang.utils import get_cache_info


@dataclass
class GenerateReqInput:
    # The input prompt. It can be a single prompt or a batch of prompts.
    text: Optional[Union[List[str], str]] = None
    # The token ids for text; one can either specify text or input_ids.
    input_ids: Optional[Union[List[List[int]], List[int]]] = None
    # The image input. It can be a file name, a url, or base64 encoded string.
    # See also python/sglang/srt/utils.py:load_image.
    image_data: Optional[Union[List[str], str]] = None
    # The sampling_params. See descriptions below.
    sampling_params: Union[List[Dict], Dict] = None
    # The request id.
    rid: Optional[Union[List[str], str]] = None
    # Whether to return logprobs.
    return_logprob: Optional[Union[List[bool], bool]] = None
    # The start location of the prompt for return_logprob.
    logprob_start_len: Optional[Union[List[int], int]] = None
    # The number of top logprobs to return.
    top_logprobs_num: Optional[Union[List[int], int]] = None
    # Whether to detokenize tokens in text in the returned logprobs.
    return_text_in_logprobs: bool = False
    # Whether to stream output.
    stream: bool = False

    def post_init(self):
        if (self.text is None and self.input_ids is None) or (
            self.text is not None and self.input_ids is not None
        ):
            raise ValueError("Either text or input_ids should be provided.")
        if (
            isinstance(self.sampling_params, dict)
            and self.sampling_params.get("n", 1) != 1
        ):
            is_single = False
        else:
            if self.text is not None:
                is_single = isinstance(self.text, str)
            else:
                is_single = isinstance(self.input_ids[0], int)
        self.is_single = is_single

        if is_single:
            if self.sampling_params is None:
                self.sampling_params = {}
            if self.rid is None:
                self.rid = uuid.uuid4().hex
            if self.return_logprob is None:
                self.return_logprob = False
            if self.logprob_start_len is None:
                self.logprob_start_len = 0
            if self.top_logprobs_num is None:
                self.top_logprobs_num = 0
        else:
            parallel_sample_num_list = []
            if isinstance(self.sampling_params, dict):
                parallel_sample_num = self.sampling_params.get("n", 1)
            elif isinstance(self.sampling_params, list):
                for sp in self.sampling_params:
                    parallel_sample_num = sp.get("n", 1)
                    parallel_sample_num_list.append(parallel_sample_num)
                parallel_sample_num = max(parallel_sample_num_list)
                all_equal = all(
                    element == parallel_sample_num
                    for element in parallel_sample_num_list
                )
                if parallel_sample_num > 1 and (not all_equal):
                    # TODO cope with the case that the parallel_sample_num is different for different samples
                    raise ValueError(
                        "The parallel_sample_num should be the same for all samples in sample params."
                    )
            else:
                parallel_sample_num = 1
            self.parallel_sample_num = parallel_sample_num

            if parallel_sample_num != 1:
                # parallel sampling +1 represents the original prefill stage
                num = parallel_sample_num + 1
                if isinstance(self.text, list):
                    # suppot batch operation
                    self.batch_size = len(self.text)
                    num = num * len(self.text)
                elif isinstance(self.input_ids, list) and isinstance(
                    self.input_ids[0], list
                ):
                    self.batch_size = len(self.input_ids)
                    num = num * len(self.input_ids)
                else:
                    self.batch_size = 1
            else:
                # support select operation
                num = len(self.text) if self.text is not None else len(self.input_ids)
                self.batch_size = num

            if self.image_data is None:
                self.image_data = [None] * num
            elif not isinstance(self.image_data, list):
                self.image_data = [self.image_data] * num

            if self.sampling_params is None:
                self.sampling_params = [{}] * num
            elif not isinstance(self.sampling_params, list):
                self.sampling_params = [self.sampling_params] * num

            if self.rid is None:
                self.rid = [uuid.uuid4().hex for _ in range(num)]
            else:
                if not isinstance(self.rid, list):
                    raise ValueError("The rid should be a list.")

            if self.return_logprob is None:
                self.return_logprob = [False] * num
            elif not isinstance(self.return_logprob, list):
                self.return_logprob = [self.return_logprob] * num

            if self.logprob_start_len is None:
                self.logprob_start_len = [0] * num
            elif not isinstance(self.logprob_start_len, list):
                self.logprob_start_len = [self.logprob_start_len] * num

            if self.top_logprobs_num is None:
                self.top_logprobs_num = [0] * num
            elif not isinstance(self.top_logprobs_num, list):
                self.top_logprobs_num = [self.top_logprobs_num] * num


@dataclass
class TokenizedGenerateReqInput:
    rid: str
    input_text: str
    input_ids: List[int]
    pixel_values: List[float]
    image_hash: int
    image_size: List[int]
    sampling_params: SamplingParams
    return_logprob: bool
    logprob_start_len: int
    top_logprobs_num: int
    stream: bool


@dataclass
class EmbeddingReqInput:
    # The input prompt. It can be a single prompt or a batch of prompts.
    text: Optional[Union[List[str], str]] = None
    # The token ids for text; one can either specify text or input_ids.
    input_ids: Optional[Union[List[List[int]], List[int]]] = None
    # The request id.
    rid: Optional[Union[List[str], str]] = None
    # Dummy sampling params for compatibility
    sampling_params: Union[List[Dict], Dict] = None

    def post_init(self):
        if (self.text is None and self.input_ids is None) or (
            self.text is not None and self.input_ids is not None
        ):
            raise ValueError("Either text or input_ids should be provided.")

        if self.text is not None:
            is_single = isinstance(self.text, str)
        else:
            is_single = isinstance(self.input_ids[0], int)
        self.is_single = is_single

        if is_single:
            if self.rid is None:
                self.rid = uuid.uuid4().hex
            if self.sampling_params is None:
                self.sampling_params = {}
            self.sampling_params["max_new_tokens"] = 1
        else:
            # support select operation
            self.batch_size = (
                len(self.text) if self.text is not None else len(self.input_ids)
            )
            if self.rid is None:
                self.rid = [uuid.uuid4().hex for _ in range(self.batch_size)]
            else:
                if not isinstance(self.rid, list):
                    raise ValueError("The rid should be a list.")
            if self.sampling_params is None:
                self.sampling_params = [{}] * self.batch_size
            for i in range(self.batch_size):
                self.sampling_params[i]["max_new_tokens"] = 1


@dataclass
class TokenizedEmbeddingReqInput:
    rid: str
    input_text: str
    input_ids: List[int]
    sampling_params: SamplingParams


@dataclass
class BatchTokenIDOut:
    rids: List[str]
    vids: List[int]
    decoded_texts: List[str]
    decode_ids: List[int]
    read_offsets: List[int]
    skip_special_tokens: List[bool]
    spaces_between_special_tokens: List[bool]
    meta_info: List[Dict]
    finished_reason: List[BaseFinishReason]


@dataclass
class BatchStrOut:
    rids: List[str]
    output_strs: List[str]
    meta_info: List[Dict]
    finished_reason: List[BaseFinishReason]


@dataclass
class BatchEmbeddingOut:
    rids: List[str]
    embeddings: List[List[float]]
    meta_info: List[Dict]
    finished_reason: List[BaseFinishReason]


@dataclass
class FlushCacheReq:
    pass


@dataclass
class AbortReq:
    rid: str


@dataclass
class DetokenizeReqInput:
    input_ids: List[int]


class ControllerInfo:
    def __init__(self, server_args, model_overide_args):
        self.available_kv_cache = []
        self.waiting_prefill_compute = []
        self.running_reqs = []
        self.waiting_reqs = []
        self.swap_in_queue = []
        self.lock = multiprocessing.Lock()
        for i in range(server_args.dp_size):
            self.available_kv_cache.append(Value("i", 0))
            self.waiting_prefill_compute.append(Value("i", 0))
            self.running_reqs.append(Value("i", 0))
            self.waiting_reqs.append(Value("i", 0))
            self.swap_in_queue.append(multiprocessing.Queue())
<<<<<<< HEAD
        self.swap_out_queue = multiprocessing.Queue()
        cache_shape = get_cache_info(server_args, model_overide_args)

        # TODO: Make it editable by user @kavioyu
        cpu_cache_num = 10240
        self.cache_shape = (10240,) + cache_shape
        dtype_size = 2  # support float16 or bfloat16
        cache_size = np.product(self.cache_shape) * dtype_size

        shm = multiprocessing.shared_memory.SharedMemory(create=True, size=cache_size)
        self.cpu_kv_cache = shm.name
=======
>>>>>>> b6fdc053
        del shm<|MERGE_RESOLUTION|>--- conflicted
+++ resolved
@@ -283,18 +283,4 @@
             self.running_reqs.append(Value("i", 0))
             self.waiting_reqs.append(Value("i", 0))
             self.swap_in_queue.append(multiprocessing.Queue())
-<<<<<<< HEAD
-        self.swap_out_queue = multiprocessing.Queue()
-        cache_shape = get_cache_info(server_args, model_overide_args)
-
-        # TODO: Make it editable by user @kavioyu
-        cpu_cache_num = 10240
-        self.cache_shape = (10240,) + cache_shape
-        dtype_size = 2  # support float16 or bfloat16
-        cache_size = np.product(self.cache_shape) * dtype_size
-
-        shm = multiprocessing.shared_memory.SharedMemory(create=True, size=cache_size)
-        self.cpu_kv_cache = shm.name
-=======
->>>>>>> b6fdc053
         del shm