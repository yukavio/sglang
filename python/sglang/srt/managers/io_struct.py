"""
Copyright 2023-2024 SGLang Team
Licensed under the Apache License, Version 2.0 (the "License");
you may not use this file except in compliance with the License.
You may obtain a copy of the License at

    http://www.apache.org/licenses/LICENSE-2.0

Unless required by applicable law or agreed to in writing, software
distributed under the License is distributed on an "AS IS" BASIS,
WITHOUT WARRANTIES OR CONDITIONS OF ANY KIND, either express or implied.
See the License for the specific language governing permissions and
limitations under the License.
"""

"""
The definition of objects transfered between different
processes (TokenizerManager, DetokenizerManager, Controller).
"""

<<<<<<< HEAD
import multiprocessing
import uuid
from dataclasses import dataclass
from multiprocessing import Value
from typing import Dict, List, Optional, Union

import numpy as np
import torch

from sglang.srt.managers.schedule_batch import BaseFinishReason
from sglang.srt.sampling_params import SamplingParams
from sglang.utils import get_cache_info
=======
import copy
import uuid
from dataclasses import dataclass, field
from typing import Dict, List, Optional, Union

from sglang.srt.managers.schedule_batch import BaseFinishReason
from sglang.srt.sampling.sampling_params import SamplingParams
>>>>>>> b7f83410


@dataclass
class GenerateReqInput:
    # The input prompt. It can be a single prompt or a batch of prompts.
    text: Optional[Union[List[str], str]] = None
    # The token ids for text; one can either specify text or input_ids.
    input_ids: Optional[Union[List[List[int]], List[int]]] = None
    # The image input. It can be a file name, a url, or base64 encoded string.
    # See also python/sglang/srt/utils.py:load_image.
    image_data: Optional[Union[List[str], str]] = None
    # The sampling_params. See descriptions below.
    sampling_params: Union[List[Dict], Dict] = None
    # The request id.
    rid: Optional[Union[List[str], str]] = None
    # Whether to return logprobs.
    return_logprob: Optional[Union[List[bool], bool]] = None
    # If return logprobs, the start location in the prompt for returning logprobs.
    logprob_start_len: Optional[Union[List[int], int]] = None
    # If return logprobs, the number of top logprobs to return at each position.
    top_logprobs_num: Optional[Union[List[int], int]] = None
    # Whether to detokenize tokens in text in the returned logprobs.
    return_text_in_logprobs: bool = False
    # Whether to stream output.
    stream: bool = False

    def post_init(self):
        if (self.text is None and self.input_ids is None) or (
            self.text is not None and self.input_ids is not None
        ):
            raise ValueError("Either text or input_ids should be provided.")

        if (
            isinstance(self.sampling_params, dict)
            and self.sampling_params.get("n", 1) != 1
        ):
            is_single = False
        else:
            if self.text is not None:
                is_single = isinstance(self.text, str)
            else:
                is_single = isinstance(self.input_ids[0], int)
        self.is_single = is_single

        if is_single:
            if self.sampling_params is None:
                self.sampling_params = {}
            if self.rid is None:
                self.rid = uuid.uuid4().hex
            if self.return_logprob is None:
                self.return_logprob = False
            if self.logprob_start_len is None:
                self.logprob_start_len = -1
            if self.top_logprobs_num is None:
                self.top_logprobs_num = 0
        else:
            parallel_sample_num_list = []
            if isinstance(self.sampling_params, dict):
                parallel_sample_num = self.sampling_params.get("n", 1)
            elif isinstance(self.sampling_params, list):
                for sp in self.sampling_params:
                    parallel_sample_num = sp.get("n", 1)
                    parallel_sample_num_list.append(parallel_sample_num)
                parallel_sample_num = max(parallel_sample_num_list)
                all_equal = all(
                    element == parallel_sample_num
                    for element in parallel_sample_num_list
                )
                if parallel_sample_num > 1 and (not all_equal):
                    # TODO cope with the case that the parallel_sample_num is different for different samples
                    raise ValueError(
                        "The parallel_sample_num should be the same for all samples in sample params."
                    )
            else:
                parallel_sample_num = 1
            self.parallel_sample_num = parallel_sample_num

            if parallel_sample_num != 1:
                # parallel sampling +1 represents the original prefill stage
                num = parallel_sample_num + 1
                if isinstance(self.text, list):
                    # suppot batch operation
                    self.batch_size = len(self.text)
                    num = num * len(self.text)
                elif isinstance(self.input_ids, list) and isinstance(
                    self.input_ids[0], list
                ):
                    self.batch_size = len(self.input_ids)
                    num = num * len(self.input_ids)
                else:
                    self.batch_size = 1
            else:
                # support select operation
                num = len(self.text) if self.text is not None else len(self.input_ids)
                self.batch_size = num

            if self.image_data is None:
                self.image_data = [None] * num
            elif not isinstance(self.image_data, list):
                self.image_data = [self.image_data] * num

            if self.sampling_params is None:
                self.sampling_params = [{}] * num
            elif not isinstance(self.sampling_params, list):
                self.sampling_params = [self.sampling_params] * num

            if self.rid is None:
                self.rid = [uuid.uuid4().hex for _ in range(num)]
            else:
                if not isinstance(self.rid, list):
                    raise ValueError("The rid should be a list.")

            if self.return_logprob is None:
                self.return_logprob = [False] * num
            elif not isinstance(self.return_logprob, list):
                self.return_logprob = [self.return_logprob] * num

            if self.logprob_start_len is None:
                self.logprob_start_len = [-1] * num
            elif not isinstance(self.logprob_start_len, list):
                self.logprob_start_len = [self.logprob_start_len] * num

            if self.top_logprobs_num is None:
                self.top_logprobs_num = [0] * num
            elif not isinstance(self.top_logprobs_num, list):
                self.top_logprobs_num = [self.top_logprobs_num] * num


@dataclass
class TokenizedGenerateReqInput:
    # The request id
    rid: str
    # The input text
    input_text: str
    # The input token ids
    input_ids: List[int]
    # The pixel values for input images
    pixel_values: List[float]
    # The hash values of input images
    image_hashes: List[int]
    # The image sizes
    image_sizes: List[List[int]]
    # The sampling parameters
    sampling_params: SamplingParams
    # Whether to return the logprobs
    return_logprob: bool
    # If return logprobs, the start location in the prompt for returning logprobs.
    logprob_start_len: int
    # If return logprobs, the number of top logprobs to return at each position.
    top_logprobs_num: int
    # Whether to stream output
    stream: bool


@dataclass
class EmbeddingReqInput:
    # The input prompt. It can be a single prompt or a batch of prompts.
    text: Optional[Union[List[str], str]] = None
    # The token ids for text; one can either specify text or input_ids.
    input_ids: Optional[Union[List[List[int]], List[int]]] = None
    # The request id.
    rid: Optional[Union[List[str], str]] = None
    # Dummy sampling params for compatibility
    sampling_params: Union[List[Dict], Dict] = None

    def post_init(self):
        if (self.text is None and self.input_ids is None) or (
            self.text is not None and self.input_ids is not None
        ):
            raise ValueError("Either text or input_ids should be provided.")

        if self.text is not None:
            is_single = isinstance(self.text, str)
        else:
            is_single = isinstance(self.input_ids[0], int)
        self.is_single = is_single

        if is_single:
            if self.rid is None:
                self.rid = uuid.uuid4().hex
            if self.sampling_params is None:
                self.sampling_params = {}
            self.sampling_params["max_new_tokens"] = 1
        else:
            # support select operation
            self.batch_size = (
                len(self.text) if self.text is not None else len(self.input_ids)
            )
            if self.rid is None:
                self.rid = [uuid.uuid4().hex for _ in range(self.batch_size)]
            else:
                if not isinstance(self.rid, list):
                    raise ValueError("The rid should be a list.")
            if self.sampling_params is None:
                self.sampling_params = [{}] * self.batch_size
            for i in range(self.batch_size):
                self.sampling_params[i]["max_new_tokens"] = 1


@dataclass
class TokenizedEmbeddingReqInput:
    # The request id
    rid: str
    # The input text
    input_text: str
    # The input token ids
    input_ids: List[int]
    # Dummy sampling params for compatibility
    sampling_params: SamplingParams


@dataclass
class BatchTokenIDOut:
    # The request id
    rids: List[str]
    # The version id to sync decode status with in detokenizer_manager
    vids: List[int]
    decoded_texts: List[str]
    decode_ids: List[int]
    read_offsets: List[int]
    skip_special_tokens: List[bool]
    spaces_between_special_tokens: List[bool]
    meta_info: List[Dict]
    finished_reason: List[BaseFinishReason]

    def __post_init__(self):
        # deepcopy meta_info to avoid modification in place
        self.meta_info = copy.deepcopy(self.meta_info)


@dataclass
class BatchStrOut:
    # The request id
    rids: List[str]
    # The output decoded strings
    output_strs: List[str]
    # The meta info
    meta_info: List[Dict]
    # The finish reason
    finished_reason: List[BaseFinishReason]


@dataclass
class BatchEmbeddingOut:
    # The request id
    rids: List[str]
    # The output embedding
    embeddings: List[List[float]]
    # The meta info
    meta_info: List[Dict]
    # The finish reason
    finished_reason: List[BaseFinishReason]


@dataclass
class FlushCacheReq:
    pass


@dataclass
class UpdateWeightReqInput:
    # The model path with the new weights
    model_path: str
    # The format to load the weights
    load_format: Optional[str] = None


@dataclass
<<<<<<< HEAD
class DetokenizeReqInput:
    input_ids: List[int]


class ControllerInfo:
    def __init__(self, server_args, model_overide_args):
        self.available_kv_cache = []
        self.waiting_prefill_compute = []
        self.running_reqs = []
        self.waiting_reqs = []
        self.swap_in_queue = []
        self.lock = multiprocessing.Lock()
        for i in range(server_args.dp_size):
            self.available_kv_cache.append(Value("i", 0))
            self.waiting_prefill_compute.append(Value("i", 0))
            self.running_reqs.append(Value("i", 0))
            self.waiting_reqs.append(Value("i", 0))
            self.swap_in_queue.append(multiprocessing.Queue())
=======
class UpdateWeightReqOutput:
    success: bool
    message: str


@dataclass
class AbortReq:
    # The request id
    rid: str
>>>>>>> b7f83410
<|MERGE_RESOLUTION|>--- conflicted
+++ resolved
@@ -18,10 +18,10 @@
 processes (TokenizerManager, DetokenizerManager, Controller).
 """
 
-<<<<<<< HEAD
+import copy
 import multiprocessing
 import uuid
-from dataclasses import dataclass
+from dataclasses import dataclass, field
 from multiprocessing import Value
 from typing import Dict, List, Optional, Union
 
@@ -29,17 +29,8 @@
 import torch
 
 from sglang.srt.managers.schedule_batch import BaseFinishReason
-from sglang.srt.sampling_params import SamplingParams
+from sglang.srt.sampling.sampling_params import SamplingParams
 from sglang.utils import get_cache_info
-=======
-import copy
-import uuid
-from dataclasses import dataclass, field
-from typing import Dict, List, Optional, Union
-
-from sglang.srt.managers.schedule_batch import BaseFinishReason
-from sglang.srt.sampling.sampling_params import SamplingParams
->>>>>>> b7f83410
 
 
 @dataclass
@@ -308,9 +299,15 @@
 
 
 @dataclass
-<<<<<<< HEAD
-class DetokenizeReqInput:
-    input_ids: List[int]
+class UpdateWeightReqOutput:
+    success: bool
+    message: str
+
+
+@dataclass
+class AbortReq:
+    # The request id
+    rid: str
 
 
 class ControllerInfo:
@@ -326,15 +323,4 @@
             self.waiting_prefill_compute.append(Value("i", 0))
             self.running_reqs.append(Value("i", 0))
             self.waiting_reqs.append(Value("i", 0))
-            self.swap_in_queue.append(multiprocessing.Queue())
-=======
-class UpdateWeightReqOutput:
-    success: bool
-    message: str
-
-
-@dataclass
-class AbortReq:
-    # The request id
-    rid: str
->>>>>>> b7f83410
+            self.swap_in_queue.append(multiprocessing.Queue())