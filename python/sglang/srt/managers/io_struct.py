"""
Copyright 2023-2024 SGLang Team
Licensed under the Apache License, Version 2.0 (the "License");
you may not use this file except in compliance with the License.
You may obtain a copy of the License at

    http://www.apache.org/licenses/LICENSE-2.0

Unless required by applicable law or agreed to in writing, software
distributed under the License is distributed on an "AS IS" BASIS,
WITHOUT WARRANTIES OR CONDITIONS OF ANY KIND, either express or implied.
See the License for the specific language governing permissions and
limitations under the License.
"""

"""
The definition of objects transfered between different
processes (TokenizerManager, DetokenizerManager, Controller).
"""

<<<<<<< HEAD
import multiprocessing
import uuid
from dataclasses import dataclass
from multiprocessing import Value
from typing import Dict, List, Optional, Union

import numpy as np
import torch

from sglang.srt.managers.schedule_batch import BaseFinishReason
from sglang.srt.sampling_params import SamplingParams
from sglang.utils import get_cache_info
=======
import copy
import uuid
from dataclasses import dataclass, field
from typing import Dict, List, Optional, Union

from sglang.srt.managers.schedule_batch import BaseFinishReason
from sglang.srt.sampling.sampling_params import SamplingParams
>>>>>>> b7f83410


@dataclass
class GenerateReqInput:
    # The input prompt. It can be a single prompt or a batch of prompts.
    text: Optional[Union[List[str], str]] = None
    # The token ids for text; one can either specify text or input_ids.
    input_ids: Optional[Union[List[List[int]], List[int]]] = None
    # The image input. It can be a file name, a url, or base64 encoded string.
    # See also python/sglang/srt/utils.py:load_image.
    image_data: Optional[Union[List[str], str]] = None
    # The sampling_params. See descriptions below.
    sampling_params: Union[List[Dict], Dict] = None
    # The request id.
    rid: Optional[Union[List[str], str]] = None
    # Whether to return logprobs.
    return_logprob: Optional[Union[List[bool], bool]] = None
    # If return logprobs, the start location in the prompt for returning logprobs.
    logprob_start_len: Optional[Union[List[int], int]] = None
    # If return logprobs, the number of top logprobs to return at each position.
    top_logprobs_num: Optional[Union[List[int], int]] = None
    # Whether to detokenize tokens in text in the returned logprobs.
    return_text_in_logprobs: bool = False
    # Whether to stream output.
    stream: bool = False

    def post_init(self):
        if (self.text is None and self.input_ids is None) or (
            self.text is not None and self.input_ids is not None
        ):
            raise ValueError("Either text or input_ids should be provided.")

        if (
            isinstance(self.sampling_params, dict)
            and self.sampling_params.get("n", 1) != 1
        ):
            is_single = False
        else:
            if self.text is not None:
                is_single = isinstance(self.text, str)
            else:
                is_single = isinstance(self.input_ids[0], int)
        self.is_single = is_single

        if is_single:
            if self.sampling_params is None:
                self.sampling_params = {}
            if self.rid is None:
                self.rid = uuid.uuid4().hex
            if self.return_logprob is None:
                self.return_logprob = False
            if self.logprob_start_len is None:
                self.logprob_start_len = -1
            if self.top_logprobs_num is None:
                self.top_logprobs_num = 0
        else:
            parallel_sample_num_list = []
            if isinstance(self.sampling_params, dict):
                parallel_sample_num = self.sampling_params.get("n", 1)
            elif isinstance(self.sampling_params, list):
                for sp in self.sampling_params:
                    parallel_sample_num = sp.get("n", 1)
                    parallel_sample_num_list.append(parallel_sample_num)
                parallel_sample_num = max(parallel_sample_num_list)
                all_equal = all(
                    element == parallel_sample_num
                    for element in parallel_sample_num_list
                )
                if parallel_sample_num > 1 and (not all_equal):
                    # TODO cope with the case that the parallel_sample_num is different for different samples
                    raise ValueError(
                        "The parallel_sample_num should be the same for all samples in sample params."
                    )
            else:
                parallel_sample_num = 1
            self.parallel_sample_num = parallel_sample_num

            if parallel_sample_num != 1:
                # parallel sampling +1 represents the original prefill stage
                num = parallel_sample_num + 1
                if isinstance(self.text, list):
                    # suppot batch operation
                    self.batch_size = len(self.text)
                    num = num * len(self.text)
                elif isinstance(self.input_ids, list) and isinstance(
                    self.input_ids[0], list
                ):
                    self.batch_size = len(self.input_ids)
                    num = num * len(self.input_ids)
                else:
                    self.batch_size = 1
            else:
                # support select operation
                num = len(self.text) if self.text is not None else len(self.input_ids)
                self.batch_size = num

            if self.image_data is None:
                self.image_data = [None] * num
            elif not isinstance(self.image_data, list):
                self.image_data = [self.image_data] * num

            if self.sampling_params is None:
                self.sampling_params = [{}] * num
            elif not isinstance(self.sampling_params, list):
                self.sampling_params = [self.sampling_params] * num

            if self.rid is None:
                self.rid = [uuid.uuid4().hex for _ in range(num)]
            else:
                if not isinstance(self.rid, list):
                    raise ValueError("The rid should be a list.")

            if self.return_logprob is None:
                self.return_logprob = [False] * num
            elif not isinstance(self.return_logprob, list):
                self.return_logprob = [self.return_logprob] * num

            if self.logprob_start_len is None:
                self.logprob_start_len = [-1] * num
            elif not isinstance(self.logprob_start_len, list):
                self.logprob_start_len = [self.logprob_start_len] * num

            if self.top_logprobs_num is None:
                self.top_logprobs_num = [0] * num
            elif not isinstance(self.top_logprobs_num, list):
                self.top_logprobs_num = [self.top_logprobs_num] * num


@dataclass
class TokenizedGenerateReqInput:
    # The request id
    rid: str
    # The input text
    input_text: str
    # The input token ids
    input_ids: List[int]
    # The pixel values for input images
    pixel_values: List[float]
    # The hash values of input images
    image_hashes: List[int]
    # The image sizes
    image_sizes: List[List[int]]
    # The sampling parameters
    sampling_params: SamplingParams
    # Whether to return the logprobs
    return_logprob: bool
    # If return logprobs, the start location in the prompt for returning logprobs.
    logprob_start_len: int
    # If return logprobs, the number of top logprobs to return at each position.
    top_logprobs_num: int
    # Whether to stream output
    stream: bool


@dataclass
class EmbeddingReqInput:
    # The input prompt. It can be a single prompt or a batch of prompts.
    text: Optional[Union[List[str], str]] = None
    # The token ids for text; one can either specify text or input_ids.
    input_ids: Optional[Union[List[List[int]], List[int]]] = None
    # The request id.
    rid: Optional[Union[List[str], str]] = None
    # Dummy sampling params for compatibility
    sampling_params: Union[List[Dict], Dict] = None

    def post_init(self):
        if (self.text is None and self.input_ids is None) or (
            self.text is not None and self.input_ids is not None
        ):
            raise ValueError("Either text or input_ids should be provided.")

        if self.text is not None:
            is_single = isinstance(self.text, str)
        else:
            is_single = isinstance(self.input_ids[0], int)
        self.is_single = is_single

        if is_single:
            if self.rid is None:
                self.rid = uuid.uuid4().hex
            if self.sampling_params is None:
                self.sampling_params = {}
            self.sampling_params["max_new_tokens"] = 1
        else:
            # support select operation
            self.batch_size = (
                len(self.text) if self.text is not None else len(self.input_ids)
            )
            if self.rid is None:
                self.rid = [uuid.uuid4().hex for _ in range(self.batch_size)]
            else:
                if not isinstance(self.rid, list):
                    raise ValueError("The rid should be a list.")
            if self.sampling_params is None:
                self.sampling_params = [{}] * self.batch_size
            for i in range(self.batch_size):
                self.sampling_params[i]["max_new_tokens"] = 1


@dataclass
class TokenizedEmbeddingReqInput:
    # The request id
    rid: str
    # The input text
    input_text: str
    # The input token ids
    input_ids: List[int]
    # Dummy sampling params for compatibility
    sampling_params: SamplingParams


@dataclass
class BatchTokenIDOut:
    # The request id
    rids: List[str]
    # The version id to sync decode status with in detokenizer_manager
    vids: List[int]
    decoded_texts: List[str]
    decode_ids: List[int]
    read_offsets: List[int]
    skip_special_tokens: List[bool]
    spaces_between_special_tokens: List[bool]
    meta_info: List[Dict]
    finished_reason: List[BaseFinishReason]

    def __post_init__(self):
        # deepcopy meta_info to avoid modification in place
        self.meta_info = copy.deepcopy(self.meta_info)


@dataclass
class BatchStrOut:
    # The request id
    rids: List[str]
    # The output decoded strings
    output_strs: List[str]
    # The meta info
    meta_info: List[Dict]
    # The finish reason
    finished_reason: List[BaseFinishReason]


@dataclass
class BatchEmbeddingOut:
    # The request id
    rids: List[str]
    # The output embedding
    embeddings: List[List[float]]
    # The meta info
    meta_info: List[Dict]
    # The finish reason
    finished_reason: List[BaseFinishReason]


@dataclass
class FlushCacheReq:
    pass


@dataclass
class UpdateWeightReqInput:
    # The model path with the new weights
    model_path: str
    # The format to load the weights
    load_format: Optional[str] = None


@dataclass
<<<<<<< HEAD
class DetokenizeReqInput:
    input_ids: List[int]


class ControllerInfo:
    def __init__(self, server_args, model_overide_args):
        self.available_kv_cache = []
        self.waiting_prefill_compute = []
        self.running_reqs = []
        self.waiting_reqs = []
        self.swap_in_queue = []
        self.lock = multiprocessing.Lock()
        for i in range(server_args.dp_size):
            self.available_kv_cache.append(Value("i", 0))
            self.waiting_prefill_compute.append(Value("i", 0))
            self.running_reqs.append(Value("i", 0))
            self.waiting_reqs.append(Value("i", 0))
            self.swap_in_queue.append(multiprocessing.Queue())
=======
class UpdateWeightReqOutput:
    success: bool
    message: str


@dataclass
class AbortReq:
    # The request id
    rid: str
>>>>>>> b7f83410
<|MERGE_RESOLUTION|>--- conflicted
+++ resolved
@@ -18,9 +18,9 @@
 processes (TokenizerManager, DetokenizerManager, Controller).
 """
 
-<<<<<<< HEAD
 import multiprocessing
 import uuid
+import copy
 from dataclasses import dataclass
 from multiprocessing import Value
 from typing import Dict, List, Optional, Union
@@ -31,15 +31,7 @@
 from sglang.srt.managers.schedule_batch import BaseFinishReason
 from sglang.srt.sampling_params import SamplingParams
 from sglang.utils import get_cache_info
-=======
-import copy
-import uuid
-from dataclasses import dataclass, field
-from typing import Dict, List, Optional, Union
-
-from sglang.srt.managers.schedule_batch import BaseFinishReason
-from sglang.srt.sampling.sampling_params import SamplingParams
->>>>>>> b7f83410
+
 
 
 @dataclass
@@ -308,7 +300,6 @@
 
 
 @dataclass
-<<<<<<< HEAD
 class DetokenizeReqInput:
     input_ids: List[int]
 
@@ -327,7 +318,7 @@
             self.running_reqs.append(Value("i", 0))
             self.waiting_reqs.append(Value("i", 0))
             self.swap_in_queue.append(multiprocessing.Queue())
-=======
+
 class UpdateWeightReqOutput:
     success: bool
     message: str
@@ -337,4 +328,3 @@
 class AbortReq:
     # The request id
     rid: str
->>>>>>> b7f83410
