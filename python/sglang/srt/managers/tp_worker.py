"""
Copyright 2023-2024 SGLang Team
Licensed under the Apache License, Version 2.0 (the "License");
you may not use this file except in compliance with the License.
You may obtain a copy of the License at

    http://www.apache.org/licenses/LICENSE-2.0

Unless required by applicable law or agreed to in writing, software
distributed under the License is distributed on an "AS IS" BASIS,
WITHOUT WARRANTIES OR CONDITIONS OF ANY KIND, either express or implied.
See the License for the specific language governing permissions and
limitations under the License.
"""

"""A tensor parallel worker."""

import logging
import multiprocessing
import os
import pickle
import time
import warnings
from multiprocessing import shared_memory
from typing import Any, List, Optional, Union

import torch
import torch.distributed
import torch.distributed as dist

from sglang.global_config import global_config
from sglang.srt.constrained.fsm_cache import FSMCache
from sglang.srt.constrained.jump_forward import JumpForwardCache
from sglang.srt.hf_transformers_utils import get_processor, get_tokenizer
from sglang.srt.layers.logits_processor import LogitsProcessorOutput
from sglang.srt.managers.io_struct import (
    AbortReq,
    BatchEmbeddingOut,
    BatchTokenIDOut,
    ControllerInfo,
    FlushCacheReq,
    TokenizedEmbeddingReqInput,
    TokenizedGenerateReqInput,
    UpdateWeightReqInput,
    UpdateWeightReqOutput,
)
from sglang.srt.managers.policy_scheduler import PolicyScheduler, PrefillAdder
from sglang.srt.managers.schedule_batch import (
    FINISH_ABORT,
    BaseFinishReason,
    Req,
    ScheduleBatch,
)
from sglang.srt.mem_cache.chunk_cache import ChunkCache
from sglang.srt.mem_cache.radix_cache import RadixCache
from sglang.srt.model_config import ModelConfig
from sglang.srt.model_executor.forward_batch_info import ForwardMode
from sglang.srt.model_executor.model_runner import ModelRunner
from sglang.srt.server_args import ServerArgs
from sglang.srt.utils import (
    configure_logger,
    is_multimodal_model,
    set_random_seed,
    suppress_other_loggers,
)
from sglang.utils import get_exception_traceback

logger = logging.getLogger(__name__)


crash_on_warning = os.getenv("SGLANG_IS_IN_CI", "false") == "true"


class ModelTpServer:
    def __init__(
        self,
        gpu_id: int,
        tp_rank: int,
        server_args: ServerArgs,
        nccl_port: int,
        model_overide_args: dict,
        controller_info: Optional[ControllerInfo] = None,
        dp_worker_id: Optional[int] = None,
    ):

        suppress_other_loggers()

        # Copy arguments
        self.gpu_id = gpu_id
        self.tp_rank = tp_rank

        self.dp_rank = dp_worker_id
        self.tp_size = server_args.tp_size
        self.dp_size = server_args.dp_size
        self.schedule_policy = server_args.schedule_policy
        self.disable_regex_jump_forward = server_args.disable_regex_jump_forward

        # Init model and tokenizer
        self.model_config = ModelConfig(
            server_args.model_path,
            server_args.trust_remote_code,
            context_length=server_args.context_length,
            model_overide_args=model_overide_args,
        )

        self.model_runner = ModelRunner(
            model_config=self.model_config,
            mem_fraction_static=server_args.mem_fraction_static,
            gpu_id=gpu_id,
            tp_rank=tp_rank,
            tp_size=server_args.tp_size,
            nccl_port=nccl_port,
            server_args=server_args,
        )

        # Flex DP inference
        if controller_info:
            self.controller_info = controller_info
            self.controller_info.available_kv_cache[self.dp_rank].value = (
                self.model_runner.token_to_kv_pool.available_size()
            )
        else:
            self.controller_info = None

        if server_args.skip_tokenizer_init:
            self.tokenizer = self.processor = None
        else:
            if is_multimodal_model(self.model_config.hf_config.architectures):
                self.processor = get_processor(
                    server_args.tokenizer_path,
                    tokenizer_mode=server_args.tokenizer_mode,
                    trust_remote_code=server_args.trust_remote_code,
                )
                self.tokenizer = self.processor.tokenizer
            else:
                self.tokenizer = get_tokenizer(
                    server_args.tokenizer_path,
                    tokenizer_mode=server_args.tokenizer_mode,
                    trust_remote_code=server_args.trust_remote_code,
                )
        self.max_total_num_tokens = self.model_runner.max_total_num_tokens
        self.max_prefill_tokens = server_args.max_prefill_tokens
        self.max_running_requests = min(
            (
                self.max_total_num_tokens // 2
                if server_args.max_running_requests is None
                else server_args.max_running_requests
            ),
            self.model_runner.req_to_token_pool.size - 1,
        )
        self.max_req_input_len = min(
            self.model_config.context_len - 1,
            self.max_total_num_tokens - 1,
        )

        # Sync random seed
        server_args.random_seed = broadcast_recv_input(
            [server_args.random_seed],
            self.tp_rank,
            self.model_runner.tp_group.cpu_group,
        )[0]
        set_random_seed(server_args.random_seed)

        # Print info
        logger.info(
            f"max_total_num_tokens={self.max_total_num_tokens}, "
            f"max_prefill_tokens={self.max_prefill_tokens}, "
            f"max_running_requests={self.max_running_requests}, "
            f"context_len={self.model_config.context_len}"
        )

        # Init cache
        if (
            server_args.chunked_prefill_size is not None
            and server_args.disable_radix_cache
        ):
            self.tree_cache = ChunkCache(
                req_to_token_pool=self.model_runner.req_to_token_pool,
                token_to_kv_pool=self.model_runner.token_to_kv_pool,
            )
        else:
            self.tree_cache = RadixCache(
                req_to_token_pool=self.model_runner.req_to_token_pool,
                token_to_kv_pool=self.model_runner.token_to_kv_pool,
                disable=server_args.disable_radix_cache,
            )
        self.tree_cache_metrics = {"total": 0, "hit": 0}
        self.scheduler = PolicyScheduler(self.schedule_policy, self.tree_cache)
        self.req_to_token_pool = self.model_runner.req_to_token_pool
        self.token_to_kv_pool = self.model_runner.token_to_kv_pool

        # Init running status
        self.waiting_queue: List[Req] = []
        self.running_batch: ScheduleBatch = None
        self.out_pyobjs = []
        self.decode_forward_ct = 0
        self.forward_ct = 0
        self.stream_interval = server_args.stream_interval
        self.num_generated_tokens = 0
        self.last_stats_tic = time.time()

        # Chunked prefill
        self.chunked_prefill_size = server_args.chunked_prefill_size
        self.current_inflight_req = None
        self.is_mixed_chunk = (
            self.chunked_prefill_size is not None and server_args.enable_mixed_chunk
        )

        # Init the FSM cache for constrained generation
        if not server_args.skip_tokenizer_init:
            self.regex_fsm_cache = FSMCache(
                server_args.tokenizer_path,
                {
                    "tokenizer_mode": server_args.tokenizer_mode,
                    "trust_remote_code": server_args.trust_remote_code,
                },
                skip_tokenizer_init=server_args.skip_tokenizer_init,
                json_schema_mode=False,
            )
            self.json_fsm_cache = FSMCache(
                server_args.tokenizer_path,
                {
                    "tokenizer_mode": server_args.tokenizer_mode,
                    "trust_remote_code": server_args.trust_remote_code,
                },
                skip_tokenizer_init=server_args.skip_tokenizer_init,
                json_schema_mode=True,
            )
        self.jump_forward_cache = JumpForwardCache()

        # Init new token estimation
        assert (
            server_args.schedule_conservativeness >= 0
        ), "Invalid schedule_conservativeness"
        self.min_new_token_ratio = min(
            global_config.base_min_new_token_ratio
            * server_args.schedule_conservativeness,
            1.0,
        )
        self.new_token_ratio = self.min_new_token_ratio
        self.new_token_ratio_decay = global_config.new_token_ratio_decay

    def exposed_step(self, recv_reqs: List):
        try:
            # Recv requests
            for recv_req in recv_reqs:
                if isinstance(
                    recv_req, (TokenizedGenerateReqInput, TokenizedEmbeddingReqInput)
                ):
                    self.handle_generate_request(recv_req)
                elif isinstance(recv_req, FlushCacheReq):
                    self.flush_cache()
                elif isinstance(recv_req, AbortReq):
                    self.abort_request(recv_req)
                elif isinstance(recv_req, UpdateWeightReqInput):
                    success, message = self.update_weights(recv_req)
                    self.out_pyobjs.append(UpdateWeightReqOutput(success, message))
                else:
                    raise ValueError(f"Invalid request: {recv_req}")

            # Forward
            self.forward_step()
        except Exception:
            logger.error("Exception in ModelTpServer:\n" + get_exception_traceback())
            raise

        # Return results
        ret = self.out_pyobjs
        self.out_pyobjs = []
        return ret

    @torch.inference_mode()
    def forward_step(self):
        new_batch = self.get_new_prefill_batch()

        if new_batch is not None:
            # Run a new prefill batch
            self.forward_prefill_batch(new_batch)

            if not new_batch.is_empty():
                if self.running_batch is None:
                    self.running_batch = new_batch
                else:
                    self.running_batch.merge(new_batch)
        else:
            # Run a decode batch
            if self.running_batch is not None:
                # Run a few decode batches continuously for reducing overhead
                for _ in range(global_config.num_continue_decode_steps):
                    self.num_generated_tokens += len(self.running_batch.reqs)
                    self.forward_decode_batch(self.running_batch)

                    # Print stats
                    if self.tp_rank == 0 and self.decode_forward_ct % 40 == 0:
                        self.print_decode_stats()

                    if self.running_batch.is_empty():
                        self.running_batch = None
                        break

                    if self.out_pyobjs and self.running_batch.has_stream():
                        break
            else:
                self.check_memory()
                self.new_token_ratio = global_config.init_new_token_ratio

    def print_decode_stats(self):
        num_used = self.max_total_num_tokens - (
            self.token_to_kv_pool.available_size() + self.tree_cache.evictable_size()
        )
        throughput = self.num_generated_tokens / (time.time() - self.last_stats_tic)
        self.num_generated_tokens = 0
        self.last_stats_tic = time.time()
        logger.info(
            f"Decode batch. "
            f"#running-req: {len(self.running_batch.reqs)}, "
            f"#token: {num_used}, "
            f"token usage: {num_used / self.max_total_num_tokens:.2f}, "
            f"gen throughput (token/s): {throughput:.2f}, "
            f"#queue-req: {len(self.waiting_queue)}"
        )

    def check_memory(self):
        available_size = (
            self.token_to_kv_pool.available_size() + self.tree_cache.evictable_size()
        )
        if available_size != self.max_total_num_tokens:
            warnings.warn(
                "Warning: "
                f"available_size={available_size}, max_total_num_tokens={self.max_total_num_tokens}\n"
                "KV cache pool leak detected!"
            )
            exit(1) if crash_on_warning else None

        if len(self.req_to_token_pool.free_slots) != self.req_to_token_pool.size:
            warnings.warn(
                "Warning: "
                f"available req slots={len(self.req_to_token_pool.free_slots)}, "
                f"total slots={self.req_to_token_pool.size}\n"
                "Memory pool leak detected!"
            )
            exit(1) if crash_on_warning else None

    def handle_generate_request(
        self,
        recv_req: Union[TokenizedGenerateReqInput, TokenizedEmbeddingReqInput],
    ):
        req = Req(recv_req.rid, recv_req.input_text, recv_req.input_ids)
        req.tokenizer = self.tokenizer
        req.sampling_params = recv_req.sampling_params
        if self.model_runner.is_generation:
            req.pixel_values = recv_req.pixel_values
            if req.pixel_values is not None:
                # Use image hash as fake token_ids, which is then used
                # for prefix matching
                image_hash = hash(tuple(recv_req.image_hashes))
                req.pad_value = [
                    (image_hash) % self.model_config.vocab_size,
                    (image_hash >> 16) % self.model_config.vocab_size,
                    (image_hash >> 32) % self.model_config.vocab_size,
                    (image_hash >> 64) % self.model_config.vocab_size,
                ]
                req.image_sizes = recv_req.image_sizes
                (
                    req.origin_input_ids,
                    req.image_offsets,
                ) = self.model_runner.model.pad_input_ids(
                    req.origin_input_ids_unpadded,
                    req.pad_value,
                    req.pixel_values,
                    req.image_sizes,
                )
            req.return_logprob = recv_req.return_logprob
            req.logprob_start_len = recv_req.logprob_start_len
            req.top_logprobs_num = recv_req.top_logprobs_num
            req.stream = recv_req.stream

            # Init regex fsm fron json
            if req.sampling_params.json_schema is not None:
                req.regex_fsm, computed_regex_string = self.json_fsm_cache.query(
                    req.sampling_params.json_schema
                )
                if not self.disable_regex_jump_forward:
                    req.jump_forward_map = self.jump_forward_cache.query(
                        computed_regex_string
                    )

            # Init regex fsm
            elif req.sampling_params.regex is not None:
                req.regex_fsm = self.regex_fsm_cache.query(req.sampling_params.regex)
                if not self.disable_regex_jump_forward:
                    req.jump_forward_map = self.jump_forward_cache.query(
                        req.sampling_params.regex
                    )

        # Truncate prompts that are too long
        if len(req.origin_input_ids) >= self.max_req_input_len:
            logger.warn(
                "Request length is longer than the KV cache pool size or "
                "the max context length. Truncated!!!"
            )
            req.origin_input_ids = req.origin_input_ids[: self.max_req_input_len]

        if self.model_runner.is_generation:
            req.sampling_params.max_new_tokens = min(
                (
                    req.sampling_params.max_new_tokens
                    if req.sampling_params.max_new_tokens is not None
                    else 1 << 30
                ),
                self.max_req_input_len - 1 - len(req.origin_input_ids),
            )
        self.waiting_queue.append(req)

    def get_new_prefill_batch(self) -> Optional[ScheduleBatch]:
        running_bs = (
            len(self.running_batch.reqs) if self.running_batch is not None else 0
        )
        if running_bs >= self.max_running_requests:
            return None

        # Get priority queue
        prefix_computed = self.scheduler.calc_priority(self.waiting_queue)

        num_mixed_running = running_bs if self.is_mixed_chunk else 0

        adder = PrefillAdder(
            self.tree_cache,
            self.token_to_kv_pool.available_size() + self.tree_cache.evictable_size(),
            self.max_prefill_tokens,
            self.chunked_prefill_size,
            num_mixed_running,
        )

        if self.running_batch is not None:
            adder.remove_running_tokens(self.running_batch, self.new_token_ratio)

        has_inflight = self.current_inflight_req is not None
        if self.current_inflight_req is not None:
            self.current_inflight_req.init_next_round_input(
                None if prefix_computed else self.tree_cache
            )
            self.current_inflight_req = adder.add_inflight_req(
                self.current_inflight_req
            )

        for req in self.waiting_queue:
            req.init_next_round_input(None if prefix_computed else self.tree_cache)
            res = adder.add_one_req(req)
            if (
                not res
                or adder.no_remaining_tokens()
                or running_bs + len(adder.can_run_list) >= self.max_running_requests
            ):
                break

        can_run_list = adder.can_run_list

        if adder.new_inflight_req is not None:
            assert self.current_inflight_req is None
            self.current_inflight_req = adder.new_inflight_req

        if len(can_run_list) == 0:
            return None

        # Print stats
        if self.tp_rank == 0:
<<<<<<< HEAD
            self.tree_cache_metrics["total"] += (
                adder.log_input_tokens + adder.log_hit_tokens
            ) / 10**9
            self.tree_cache_metrics["hit"] += (adder.log_hit_tokens) / 10**9

            try:
                tree_cache_hit_rate = (
                    self.tree_cache_metrics["hit"] / self.tree_cache_metrics["total"]
                )
            except ZeroDivisionError:
                tree_cache_hit_rate = 1.0
            logger.info(
                f"[gpu={self.gpu_id}] Prefill batch. "
                f"#new-seq: {len(can_run_list)}, "
                f"#new-token: {adder.log_input_tokens}, "
                f"#cached-token: {adder.log_hit_tokens}, "
                f"cache hit rate: {100.0 * tree_cache_hit_rate:.2f}%, "
                f"#running-req: {running_bs}, "
                f"#queue-req: {len(self.waiting_queue) - len(can_run_list) + has_inflight}"
            )
=======
            if isinstance(self.tree_cache, RadixCache):
                self.tree_cache_metrics["total"] += (
                    adder.log_input_tokens + adder.log_hit_tokens
                ) / 10**9
                self.tree_cache_metrics["hit"] += (adder.log_hit_tokens) / 10**9
                tree_cache_hit_rate = (
                    self.tree_cache_metrics["hit"] / self.tree_cache_metrics["total"]
                )
            else:
                tree_cache_hit_rate = 0.0

            if num_mixed_running > 0:
                logger.info(
                    f"Prefill batch"
                    f"(mixed #running-req: {num_mixed_running}). "
                    f"#new-seq: {len(can_run_list)}, "
                    f"#new-token: {adder.log_input_tokens}, "
                    f"#cached-token: {adder.log_hit_tokens}, "
                    f"cache hit rate: {100.0 * tree_cache_hit_rate:.2f}%, "
                    f"#queue-req: {len(self.waiting_queue) - len(can_run_list) + has_inflight}"
                )
            else:
                logger.info(
                    f"Prefill batch. "
                    f"#new-seq: {len(can_run_list)}, "
                    f"#new-token: {adder.log_input_tokens}, "
                    f"#cached-token: {adder.log_hit_tokens}, "
                    f"cache hit rate: {100.0 * tree_cache_hit_rate:.2f}%, "
                    f"#running-req: {running_bs}, "
                    f"#queue-req: {len(self.waiting_queue) - len(can_run_list) + has_inflight}"
                )
>>>>>>> b7f83410

        # Return the new batch
        new_batch = ScheduleBatch.init_new(
            can_run_list,
            self.req_to_token_pool,
            self.token_to_kv_pool,
            self.tree_cache,
        )
        self.waiting_queue = [x for x in self.waiting_queue if x not in can_run_list]
        return new_batch

    def forward_prefill_batch(self, batch: ScheduleBatch):
        # Build batch tensors
        batch.prepare_for_extend(self.model_config.vocab_size)

        decoding_reqs = []
        if self.is_mixed_chunk and self.running_batch is not None:
            self.running_batch.prepare_for_decode()
            batch.mix_with_running(self.running_batch)
            decoding_reqs = self.running_batch.reqs
            self.running_batch = None

        if self.controller_info:
            num = 0
            for req in batch.reqs:
                num += len(req.origin_input_ids)
            with self.controller_info.lock:
                self.controller_info.waiting_prefill_compute[self.dp_rank].value -= num
                self.controller_info.available_kv_cache[self.dp_rank].value = (
                    self.token_to_kv_pool.available_size()
                    + self.tree_cache.evictable_size()
                )
                self.controller_info.running_reqs[
                    self.dp_rank
                ].value = batch.batch_size() + (
                    self.running_batch.batch_size()
                    if self.running_batch is not None
                    else 0
                )

        if self.model_runner.is_generation:
            # Forward and sample the next tokens
            if batch.extend_num_tokens != 0:
                sample_output, logits_output = self.model_runner.forward(
                    batch, ForwardMode.EXTEND
                )
                next_token_ids = batch.check_sample_results(sample_output)
                batch.sampling_info.penalizer_orchestrator.cumulate_output_tokens(
                    next_token_ids
                )

                # Move logprobs to cpu
                if logits_output.next_token_logprobs is not None:
                    logits_output.next_token_logprobs = (
                        logits_output.next_token_logprobs[
                            torch.arange(
                                len(next_token_ids), device=next_token_ids.device
                            ),
                            next_token_ids,
                        ].tolist()
                    )
                    logits_output.input_token_logprobs = (
                        logits_output.input_token_logprobs.tolist()
                    )
                    logits_output.normalized_prompt_logprobs = (
                        logits_output.normalized_prompt_logprobs.tolist()
                    )

                next_token_ids = next_token_ids.tolist()
            else:
                if self.tokenizer is None:
                    next_token_ids = []
                    for req in batch.reqs:
                        next_token_ids.append(
                            next(iter(req.sampling_params.stop_token_ids))
                        )
                else:
                    next_token_ids = [self.tokenizer.eos_token_id] * len(batch.reqs)

            # Check finish conditions
            pt = 0
            for i, req in enumerate(batch.reqs):
                if req is not self.current_inflight_req:
                    # Inflight reqs' prefill is not finished
                    req.completion_tokens_wo_jump_forward += 1
                    req.output_ids.append(next_token_ids[i])
                    req.check_finished()

                if req.regex_fsm is not None:
                    req.regex_fsm_state = req.regex_fsm.get_next_state(
                        req.regex_fsm_state, next_token_ids[i]
                    )

                if req.finished():
                    self.tree_cache.cache_finished_req(req)
                elif req not in decoding_reqs:
                    # To reduce overhead, only cache prefill reqs
                    self.tree_cache.cache_unfinished_req(req)

                if req is self.current_inflight_req:
                    # Inflight request would get a new req idx
                    self.req_to_token_pool.free(req.req_pool_idx)

                if req.return_logprob:
                    self.add_logprob_return_values(
                        i, req, pt, next_token_ids, logits_output
                    )
                    pt += req.extend_input_len
        else:
            assert batch.extend_num_tokens != 0
            logits_output = self.model_runner.forward(batch, ForwardMode.EXTEND)
            embeddings = logits_output.embeddings.tolist()

            # Check finish conditions
            for i, req in enumerate(batch.reqs):
                req.embedding = embeddings[i]
                if req is not self.current_inflight_req:
                    # Inflight reqs' prefill is not finished
                    # dummy output token for embedding models
                    req.output_ids.append(0)
                    req.check_finished()

                if req.finished():
                    self.tree_cache.cache_finished_req(req)
                else:
                    self.tree_cache.cache_unfinished_req(req)

                if req is self.current_inflight_req:
                    # Inflight request would get a new req idx
                    self.req_to_token_pool.free(req.req_pool_idx)

        self.handle_finished_requests(batch)

    def add_logprob_return_values(
        self,
        i,
        req: Req,
        pt: int,
        next_token_ids: List[int],
        output: LogitsProcessorOutput,
    ):
        if req.normalized_prompt_logprob is None:
            req.normalized_prompt_logprob = output.normalized_prompt_logprobs[i]

        if req.input_token_logprobs is None:
            # If logprob_start_len > 0, then first logprob_start_len prompt tokens will be ignored.
            req.input_token_logprobs = list(
                zip(
                    output.input_token_logprobs[pt : pt + req.extend_input_len - 1],
                    req.fill_ids[-req.extend_input_len + 1 :],
                )
            )
            if req.logprob_start_len == 0:
                req.input_token_logprobs = [
                    (None, req.fill_ids[0])
                ] + req.input_token_logprobs

        if req.last_update_decode_tokens != 0:
            req.output_token_logprobs.extend(
                list(
                    zip(
                        output.input_token_logprobs[
                            pt
                            + req.extend_input_len
                            - req.last_update_decode_tokens : pt
                            + req.extend_input_len
                            - 1
                        ],
                        req.fill_ids[-req.last_update_decode_tokens + 1 :],
                    )
                )
            )

        req.output_token_logprobs.append(
            (output.next_token_logprobs[i], next_token_ids[i])
        )

        if req.top_logprobs_num > 0:
            if req.input_top_logprobs is None:
                req.input_top_logprobs = output.input_top_logprobs[i]
                if req.logprob_start_len == 0:
                    req.input_top_logprobs = [None] + req.input_top_logprobs

            if req.last_update_decode_tokens != 0:
                req.output_top_logprobs.extend(
                    output.input_top_logprobs[i][-req.last_update_decode_tokens + 1 :]
                )
            req.output_top_logprobs.append(output.output_top_logprobs[i])

    def forward_decode_batch(self, batch: ScheduleBatch):
        # Check if decode out of memory
        if not batch.check_decode_mem():
            old_ratio = self.new_token_ratio

            retracted_reqs, new_token_ratio = batch.retract_decode()
            self.new_token_ratio = new_token_ratio

            logger.info(
<<<<<<< HEAD
                f"[gpu{self.gpu_id}]decode out of memory happened, "
=======
                "Decode out of memory happened. "
>>>>>>> b7f83410
                f"#retracted_reqs: {len(retracted_reqs)}, "
                f"#new_token_ratio: {old_ratio:.4f} -> {self.new_token_ratio:.4f}"
            )

            if self.controller_info:
                num = 0
                for req in retracted_reqs:
                    num += len(req.fill_ids)
                with self.controller_info.lock:
                    self.controller_info.waiting_prefill_compute[
                        self.dp_rank
                    ].value += num
            self.waiting_queue.extend(retracted_reqs)
        else:
            self.new_token_ratio = max(
                self.new_token_ratio - self.new_token_ratio_decay,
                self.min_new_token_ratio,
            )
        if not self.disable_regex_jump_forward:
            # Check for jump-forward
            jump_forward_reqs = batch.check_for_jump_forward(self.model_runner)
            self.waiting_queue.extend(jump_forward_reqs)
            if batch.is_empty():
                return

        # Update batch tensors
        self.decode_forward_ct = (self.decode_forward_ct + 1) % (1 << 30)
        batch.prepare_for_decode()

        if self.controller_info is not None and self.decode_forward_ct % 10 == 0:
            with self.controller_info.lock:
                self.controller_info.available_kv_cache[self.dp_rank].value = (
                    self.token_to_kv_pool.available_size()
                    + self.tree_cache.evictable_size()
                )
                self.controller_info.running_reqs[self.dp_rank].value = (
                    batch.batch_size()
                )

        # Forward and sample the next tokens
        sample_output, logits_output = self.model_runner.forward(
            batch, ForwardMode.DECODE
        )
        next_token_ids = batch.check_sample_results(sample_output)
        batch.sampling_info.penalizer_orchestrator.cumulate_output_tokens(
            next_token_ids
        )

        # Move logprobs to cpu
        if logits_output.next_token_logprobs is not None:
            next_token_logprobs = logits_output.next_token_logprobs[
                torch.arange(len(next_token_ids), device=next_token_ids.device),
                next_token_ids,
            ].tolist()

        next_token_ids = next_token_ids.tolist()

        # Check finish condition
        for i, (req, next_token_id) in enumerate(zip(batch.reqs, next_token_ids)):
            req.completion_tokens_wo_jump_forward += 1
            req.output_ids.append(next_token_id)
            req.check_finished()

            if req.regex_fsm is not None:
                req.regex_fsm_state = req.regex_fsm.get_next_state(
                    req.regex_fsm_state, next_token_id
                )

            if req.finished():
                self.tree_cache.cache_finished_req(req)

            if req.return_logprob:
                req.output_token_logprobs.append(
                    (next_token_logprobs[i], next_token_id)
                )
                if req.top_logprobs_num > 0:
                    req.output_top_logprobs.append(logits_output.output_top_logprobs[i])

        self.handle_finished_requests(batch)

    def handle_finished_requests(self, batch: ScheduleBatch):
        output_rids = []
        output_meta_info = []
        output_finished_reason: List[BaseFinishReason] = []
        if self.model_runner.is_generation:
            output_vids = []
            decoded_texts = []
            output_read_ids = []
            output_read_offsets = []
            output_skip_special_tokens = []
            output_spaces_between_special_tokens = []
        else:  # for embedding model
            output_embeddings = []
        unfinished_indices = []

        for i, req in enumerate(batch.reqs):
            if not req.finished() and req is not self.current_inflight_req:
                unfinished_indices.append(i)

            if req.finished() or (
                (
                    req.stream
                    and (
                        self.decode_forward_ct % self.stream_interval == 0
                        or len(req.output_ids) == 1
                    )
                )
            ):
                output_rids.append(req.rid)
                output_finished_reason.append(req.finished_reason)
                if self.model_runner.is_generation:
                    output_vids.append(req.vid)
                    decoded_texts.append(req.decoded_text)
                    read_ids, read_offset = req.init_incremental_detokenize()
                    output_read_ids.append(read_ids)
                    output_read_offsets.append(read_offset)
                    output_skip_special_tokens.append(
                        req.sampling_params.skip_special_tokens
                    )
                    output_spaces_between_special_tokens.append(
                        req.sampling_params.spaces_between_special_tokens
                    )

                    meta_info = {
                        "prompt_tokens": len(req.origin_input_ids),
                        "completion_tokens": len(req.output_ids),
                        "completion_tokens_wo_jump_forward": req.completion_tokens_wo_jump_forward,
                        "finish_reason": str(req.finished_reason),
                    }
                    if req.return_logprob:
                        (
                            meta_info["input_token_logprobs"],
                            meta_info["output_token_logprobs"],
                            meta_info["input_top_logprobs"],
                            meta_info["output_top_logprobs"],
                            meta_info["normalized_prompt_logprob"],
                        ) = (
                            req.input_token_logprobs,
                            req.output_token_logprobs,
                            req.input_top_logprobs,
                            req.output_top_logprobs,
                            req.normalized_prompt_logprob,
                        )
                    output_meta_info.append(meta_info)
                else:  # for embedding model
                    output_embeddings.append(req.embedding)
                    meta_info = {
                        "prompt_tokens": len(req.origin_input_ids),
                    }
                    output_meta_info.append(meta_info)

        # Send to detokenizer
        if output_rids:
            if self.model_runner.is_generation:
                self.out_pyobjs.append(
                    BatchTokenIDOut(
                        output_rids,
                        output_vids,
                        decoded_texts,
                        output_read_ids,
                        output_read_offsets,
                        output_skip_special_tokens,
                        output_spaces_between_special_tokens,
                        output_meta_info,
                        output_finished_reason,
                    )
                )
            else:  # for embedding model
                self.out_pyobjs.append(
                    BatchEmbeddingOut(
                        output_rids,
                        output_embeddings,
                        output_meta_info,
                        output_finished_reason,
                    )
                )

        # Remove finished reqs: update batch tensors
        batch.filter_batch(unfinished_indices)

    def flush_cache(self):
        if len(self.waiting_queue) == 0 and (
            self.running_batch is None or len(self.running_batch.reqs) == 0
        ):
            self.tree_cache.reset()
            self.tree_cache_metrics = {"total": 0, "hit": 0}
            self.regex_fsm_cache.reset()
            self.req_to_token_pool.clear()
            self.token_to_kv_pool.clear()
            torch.cuda.empty_cache()
            logger.info("Cache flushed successfully!")
            if_success = True
        else:
            logging.warning(
                f"Cache not flushed because there are pending requests. "
                f"#queue-req: {len(self.waiting_queue)}, "
                f"#running-req: {0 if self.running_batch is None else len(self.running_batch.reqs)}"
            )
            if_success = False
        return if_success

    def abort_request(self, recv_req):
        # Delete requests in the waiting queue
        to_del = None
        for i, req in enumerate(self.waiting_queue):
            if req.rid == recv_req.rid:
                to_del = i
                break

        if to_del is not None:
            del self.waiting_queue[to_del]

        # Delete requests in the running batch
        if self.running_batch:
            for req in self.running_batch.reqs:
                if req.rid == recv_req.rid:
                    req.finished_reason = FINISH_ABORT()
                    break

    def update_weights(self, recv_req):
        success, message = self.model_runner.update_weights(
            recv_req.model_path, recv_req.load_format
        )
        if success:
            flash_cache_success = self.flush_cache()
            assert flash_cache_success, "Cache flush failed after updating weights"
        return success, message


def run_tp_server(
    gpu_id: int,
    tp_rank: int,
    server_args: ServerArgs,
    nccl_port: int,
    model_overide_args: dict,
):
    """Run a tensor parallel model server."""
    configure_logger(server_args, prefix=f" TP{tp_rank}")

    try:
        model_server = ModelTpServer(
            gpu_id,
            tp_rank,
            server_args,
            nccl_port,
            model_overide_args,
        )
        tp_cpu_group = model_server.model_runner.tp_group.cpu_group

        while True:
            recv_reqs = broadcast_recv_input(None, tp_rank, tp_cpu_group)
            model_server.exposed_step(recv_reqs)
    except Exception:
        logger.error("Exception in run_tp_server:\n" + get_exception_traceback())
        raise


def launch_tp_servers(
    gpu_ids: List[int],
    tp_rank_range: List[int],
    server_args: ServerArgs,
    nccl_port: int,
    model_overide_args: dict,
):
    """Launch multiple tensor parallel servers."""
    procs = []
    for i in tp_rank_range:
        proc = multiprocessing.Process(
            target=run_tp_server,
            args=(gpu_ids[i], i, server_args, nccl_port, model_overide_args),
        )
        proc.start()
        procs.append(proc)

    return procs


def broadcast_recv_input(
    data: Any, rank: int, dist_group: torch.distributed.ProcessGroup
):
    """Broadcast inputs from rank=0 to all other ranks with torch.dist backend."""

    if rank == 0:
        if len(data) == 0:
            tensor_size = torch.tensor([0], dtype=torch.long)
            dist.broadcast(tensor_size, src=0, group=dist_group)
        else:
            serialized_data = pickle.dumps(data)
            size = len(serialized_data)
            tensor_data = torch.ByteTensor(list(serialized_data))
            tensor_size = torch.tensor([size], dtype=torch.long)

            dist.broadcast(tensor_size, src=0, group=dist_group)
            dist.broadcast(tensor_data, src=0, group=dist_group)
        return data
    else:
        tensor_size = torch.tensor([0], dtype=torch.long)
        dist.broadcast(tensor_size, src=0, group=dist_group)
        size = tensor_size.item()

        if size == 0:
            return []

        tensor_data = torch.empty(size, dtype=torch.uint8)
        dist.broadcast(tensor_data, src=0, group=dist_group)

        serialized_data = bytes(tensor_data.tolist())
        data = pickle.loads(serialized_data)
        return data<|MERGE_RESOLUTION|>--- conflicted
+++ resolved
@@ -465,28 +465,6 @@
 
         # Print stats
         if self.tp_rank == 0:
-<<<<<<< HEAD
-            self.tree_cache_metrics["total"] += (
-                adder.log_input_tokens + adder.log_hit_tokens
-            ) / 10**9
-            self.tree_cache_metrics["hit"] += (adder.log_hit_tokens) / 10**9
-
-            try:
-                tree_cache_hit_rate = (
-                    self.tree_cache_metrics["hit"] / self.tree_cache_metrics["total"]
-                )
-            except ZeroDivisionError:
-                tree_cache_hit_rate = 1.0
-            logger.info(
-                f"[gpu={self.gpu_id}] Prefill batch. "
-                f"#new-seq: {len(can_run_list)}, "
-                f"#new-token: {adder.log_input_tokens}, "
-                f"#cached-token: {adder.log_hit_tokens}, "
-                f"cache hit rate: {100.0 * tree_cache_hit_rate:.2f}%, "
-                f"#running-req: {running_bs}, "
-                f"#queue-req: {len(self.waiting_queue) - len(can_run_list) + has_inflight}"
-            )
-=======
             if isinstance(self.tree_cache, RadixCache):
                 self.tree_cache_metrics["total"] += (
                     adder.log_input_tokens + adder.log_hit_tokens
@@ -518,7 +496,6 @@
                     f"#running-req: {running_bs}, "
                     f"#queue-req: {len(self.waiting_queue) - len(can_run_list) + has_inflight}"
                 )
->>>>>>> b7f83410
 
         # Return the new batch
         new_batch = ScheduleBatch.init_new(
@@ -533,13 +510,6 @@
     def forward_prefill_batch(self, batch: ScheduleBatch):
         # Build batch tensors
         batch.prepare_for_extend(self.model_config.vocab_size)
-
-        decoding_reqs = []
-        if self.is_mixed_chunk and self.running_batch is not None:
-            self.running_batch.prepare_for_decode()
-            batch.mix_with_running(self.running_batch)
-            decoding_reqs = self.running_batch.reqs
-            self.running_batch = None
 
         if self.controller_info:
             num = 0
@@ -558,6 +528,13 @@
                     if self.running_batch is not None
                     else 0
                 )
+        decoding_reqs = []
+        if self.is_mixed_chunk and self.running_batch is not None:
+            self.running_batch.prepare_for_decode()
+            batch.mix_with_running(self.running_batch)
+            decoding_reqs = self.running_batch.reqs
+
+        self.running_batch = None
 
         if self.model_runner.is_generation:
             # Forward and sample the next tokens
@@ -717,11 +694,7 @@
             self.new_token_ratio = new_token_ratio
 
             logger.info(
-<<<<<<< HEAD
-                f"[gpu{self.gpu_id}]decode out of memory happened, "
-=======
                 "Decode out of memory happened. "
->>>>>>> b7f83410
                 f"#retracted_reqs: {len(retracted_reqs)}, "
                 f"#new_token_ratio: {old_ratio:.4f} -> {self.new_token_ratio:.4f}"
             )
