"""
Copyright 2023-2024 SGLang Team
Licensed under the Apache License, Version 2.0 (the "License");
you may not use this file except in compliance with the License.
You may obtain a copy of the License at

    http://www.apache.org/licenses/LICENSE-2.0

Unless required by applicable law or agreed to in writing, software
distributed under the License is distributed on an "AS IS" BASIS,
WITHOUT WARRANTIES OR CONDITIONS OF ANY KIND, either express or implied.
See the License for the specific language governing permissions and
limitations under the License.
"""

"""A tensor parallel worker."""

import logging
import multiprocessing
import os
import pickle
import time
import warnings
from multiprocessing import shared_memory
from typing import Any, List, Optional, Union
from multiprocessing import shared_memory

import torch
import torch.distributed
import torch.distributed as dist

from sglang.global_config import global_config
from sglang.srt.constrained.fsm_cache import FSMCache
from sglang.srt.constrained.jump_forward import JumpForwardCache
from sglang.srt.hf_transformers_utils import get_processor, get_tokenizer
from sglang.srt.layers.logits_processor import LogitProcessorOutput
from sglang.srt.managers.io_struct import (
    AbortReq,
    BatchEmbeddingOut,
    BatchTokenIDOut,
    ControllerInfo,
    FlushCacheReq,
    TokenizedEmbeddingReqInput,
    TokenizedGenerateReqInput,
)
from sglang.srt.managers.policy_scheduler import PolicyScheduler, PrefillAdder
from sglang.srt.managers.schedule_batch import (
    FINISH_ABORT,
    BaseFinishReason,
    Req,
    ScheduleBatch,
)
from sglang.srt.mem_cache.chunk_cache import ChunkCache
from sglang.srt.mem_cache.radix_cache import RadixCache
from sglang.srt.model_config import ModelConfig
from sglang.srt.model_executor.forward_batch_info import ForwardMode
from sglang.srt.model_executor.model_runner import ModelRunner
from sglang.srt.server_args import ServerArgs
from sglang.srt.utils import (
    get_int_token_logit_bias,
    is_multimodal_model,
    set_random_seed,
    suppress_other_loggers,
)
from sglang.utils import get_exception_traceback, plot_usage_data
from sglang.srt.managers.io_struct import ControllerInfo

logger = logging.getLogger(__name__)


# TODO: Rename "CI" to "SGLANG_IS_IN_CI".
crash_on_warning = os.getenv("CI", "false") == "true"


class ModelTpServer:
    def __init__(
        self,
        gpu_id: int,
        tp_rank: int,
        server_args: ServerArgs,
        nccl_port: int,
        model_overide_args: dict,
        controller_info: ControllerInfo,
        dp_worker_id: int,
    ):
        suppress_other_loggers()

        # Copy arguments
        self.gpu_id = gpu_id
        self.tp_rank = tp_rank
        self.dp_rank = dp_worker_id
        self.tp_size = server_args.tp_size
        self.dp_size = server_args.dp_size
        self.schedule_policy = server_args.schedule_policy
        self.disable_regex_jump_forward = server_args.disable_regex_jump_forward
        
        # Chunked prefill
        self.chunked_prefill_size = server_args.chunked_prefill_size
        self.current_inflight_req = None

        # Init model and tokenizer
        self.model_config = ModelConfig(
            server_args.model_path,
            server_args.trust_remote_code,
            context_length=server_args.context_length,
            model_overide_args=model_overide_args,
        )
        self.model_runner = ModelRunner(
            model_config=self.model_config,
            mem_fraction_static=server_args.mem_fraction_static,
            gpu_id=gpu_id,
            tp_rank=tp_rank,
            tp_size=server_args.tp_size,
            nccl_port=nccl_port,
            server_args=server_args,
        )

        # Flex DP inference
        if controller_info:
            self.controller_info = controller_info
            shm = shared_memory.SharedMemory(self.controller_info.cpu_kv_cache)
            self.swap_cache = torch.frombuffer(
                buffer=shm.buf, dtype=self.model_runner.dtype
            ).reshape(self.controller_info.cache_shape)
        else:
            self.controller_info = None

        if server_args.skip_tokenizer_init:
            self.tokenizer = self.processor = None
        else:
            if is_multimodal_model(server_args.model_path):
                self.processor = get_processor(
                    server_args.tokenizer_path,
                    tokenizer_mode=server_args.tokenizer_mode,
                    trust_remote_code=server_args.trust_remote_code,
                )
                self.tokenizer = self.processor.tokenizer
            else:
                self.tokenizer = get_tokenizer(
                    server_args.tokenizer_path,
                    tokenizer_mode=server_args.tokenizer_mode,
                    trust_remote_code=server_args.trust_remote_code,
                )
        self.max_total_num_tokens = self.model_runner.max_total_num_tokens
        self.max_prefill_tokens = server_args.max_prefill_tokens
        self.max_running_requests = min(
            (
                self.max_total_num_tokens // 2
                if server_args.max_running_requests is None
                else server_args.max_running_requests
            ),
            self.model_runner.req_to_token_pool.size - 1,
        )
        self.int_token_logit_bias = torch.tensor(
            get_int_token_logit_bias(self.tokenizer, self.model_config.vocab_size)
        )
        self.max_req_input_len = min(
            self.model_config.context_len - 1,
            self.max_total_num_tokens - 1,
        )
        set_random_seed(server_args.random_seed)

        # Print info
        logger.info(
            f"[gpu={self.gpu_id}] "
            f"max_total_num_tokens={self.max_total_num_tokens}, "
            f"max_prefill_tokens={self.max_prefill_tokens}, "
            f"max_running_requests={self.max_running_requests}, "
            f"context_len={self.model_config.context_len}"
        )

        # Init cache
        if (
            server_args.chunked_prefill_size is not None
            and server_args.disable_radix_cache
        ):
            self.tree_cache = ChunkCache(
                req_to_token_pool=self.model_runner.req_to_token_pool,
                token_to_kv_pool=self.model_runner.token_to_kv_pool,
            )
        else:
            self.tree_cache = RadixCache(
                req_to_token_pool=self.model_runner.req_to_token_pool,
                token_to_kv_pool=self.model_runner.token_to_kv_pool,
                disable=server_args.disable_radix_cache,
            )
        self.tree_cache_metrics = {"total": 0, "hit": 0}
        self.scheduler = PolicyScheduler(self.schedule_policy, self.tree_cache)
        self.req_to_token_pool = self.model_runner.req_to_token_pool
        self.token_to_kv_pool = self.model_runner.token_to_kv_pool

        # Init running status
        self.waiting_queue: List[Req] = []
        self.running_batch: ScheduleBatch = None
        self.out_pyobjs = []
        self.decode_forward_ct = 0
        self.stream_interval = server_args.stream_interval
        self.num_generated_tokens = 0
        self.last_stats_tic = time.time()

        # Init the FSM cache for constrained generation
        if not server_args.skip_tokenizer_init:
            self.regex_fsm_cache = FSMCache(
                server_args.tokenizer_path,
                {
                    "tokenizer_mode": server_args.tokenizer_mode,
                    "trust_remote_code": server_args.trust_remote_code,
                },
                skip_tokenizer_init=server_args.skip_tokenizer_init,
            )
        self.jump_forward_cache = JumpForwardCache()

        # Init new token estimation
        assert (
            server_args.schedule_conservativeness >= 0
        ), "Invalid schedule_conservativeness"
        self.min_new_token_ratio = min(
            global_config.base_min_new_token_ratio
            * server_args.schedule_conservativeness,
            1.0,
        )
        self.new_token_ratio = self.min_new_token_ratio
        self.new_token_ratio_decay = global_config.new_token_ratio_decay

        # add for plot usage of compute and memory
        self.mem_list = []
        self.batch_list = []

    def exposed_step(self, recv_reqs: List):
        try:
            # Recv requests
            for recv_req in recv_reqs:
                if isinstance(
                    recv_req, (TokenizedGenerateReqInput, TokenizedEmbeddingReqInput)
                ):
                    self.handle_generate_request(recv_req)
                elif isinstance(recv_req, FlushCacheReq):
                    self.flush_cache()
                elif isinstance(recv_req, AbortReq):
                    self.abort_request(recv_req)
                else:
                    raise ValueError(f"Invalid request: {recv_req}")

            # Forward
            self.forward_step()
        except Exception:
            logger.error("Exception in ModelTpServer:\n" + get_exception_traceback())
            raise

        # Return results
        ret = self.out_pyobjs
        self.out_pyobjs = []
        return ret

    @torch.inference_mode()
    def forward_step(self):
        new_batch = self.get_new_prefill_batch()

        if new_batch is not None:
            # Run a new prefill batch
            self.forward_prefill_batch(new_batch)

            if not new_batch.is_empty():
                if self.running_batch is None:
                    self.running_batch = new_batch
                else:
                    self.running_batch.merge(new_batch)
        else:
            # Run a decode batch
            if self.running_batch is not None:
                # Run a few decode batches continuously for reducing overhead
                for _ in range(global_config.num_continue_decode_steps):
                    self.num_generated_tokens += len(self.running_batch.reqs)
                    self.forward_decode_batch(self.running_batch)

                    # Print stats
                    if self.tp_rank == 0 and self.decode_forward_ct % 40 == 0:
                        self.print_decode_stats()

                    if self.running_batch.is_empty():
                        self.running_batch = None
                        break

                    if self.out_pyobjs and self.running_batch.has_stream():
                        break
            else:
                self.check_memory()
                self.new_token_ratio = global_config.init_new_token_ratio

    def print_decode_stats(self):
        num_used = self.max_total_num_tokens - (
            self.token_to_kv_pool.available_size() + self.tree_cache.evictable_size()
        )
        throughput = self.num_generated_tokens / (time.time() - self.last_stats_tic)
        self.num_generated_tokens = 0
        self.last_stats_tic = time.time()
        logger.info(
            f"[gpu={self.gpu_id}] Decode batch. "
            f"#running-req: {len(self.running_batch.reqs)}, "
            f"#token: {num_used}, "
            f"token usage: {num_used / self.max_total_num_tokens:.2f}, "
            f"gen throughput (token/s): {throughput:.2f}, "
            f"#queue-req: {len(self.waiting_queue)}"
        )

    def check_memory(self):
        available_size = (
            self.token_to_kv_pool.available_size() + self.tree_cache.evictable_size()
        )
        if available_size != self.max_total_num_tokens:
            warnings.warn(
                "Warning: "
                f"available_size={available_size}, max_total_num_tokens={self.max_total_num_tokens}\n"
                "KV cache pool leak detected!"
            )
            exit(1) if crash_on_warning else None

        if len(self.req_to_token_pool.free_slots) != self.req_to_token_pool.size:
            warnings.warn(
                "Warning: "
                f"available req slots={len(self.req_to_token_pool.free_slots)}, "
                f"total slots={self.req_to_token_pool.size}\n"
                "Memory pool leak detected!"
            )
            exit(1) if crash_on_warning else None

    def handle_generate_request(
        self,
        recv_req: Union[TokenizedGenerateReqInput, TokenizedEmbeddingReqInput],
    ):
        req = Req(recv_req.rid, recv_req.input_text, recv_req.input_ids)
        req.tokenizer = self.tokenizer
        req.sampling_params = recv_req.sampling_params
        if self.model_runner.is_generation:
            req.pixel_values = recv_req.pixel_values
            if req.pixel_values is not None:
                req.pad_value = [
                    (recv_req.image_hash) % self.model_config.vocab_size,
                    (recv_req.image_hash >> 16) % self.model_config.vocab_size,
                    (recv_req.image_hash >> 32) % self.model_config.vocab_size,
                    (recv_req.image_hash >> 64) % self.model_config.vocab_size,
                ]
                req.image_size = recv_req.image_size
                (
                    req.origin_input_ids,
                    req.image_offset,
                ) = self.model_runner.model.pad_input_ids(
                    req.origin_input_ids_unpadded,
                    req.pad_value,
                    req.pixel_values.shape,
                    req.image_size,
                )
            req.return_logprob = recv_req.return_logprob
            req.logprob_start_len = recv_req.logprob_start_len
            req.top_logprobs_num = recv_req.top_logprobs_num
            req.stream = recv_req.stream

            # Init regex fsm
            if req.sampling_params.regex is not None:
                req.regex_fsm = self.regex_fsm_cache.query(req.sampling_params.regex)
                if not self.disable_regex_jump_forward:
                    req.jump_forward_map = self.jump_forward_cache.query(
                        req.sampling_params.regex
                    )

        # Truncate prompts that are too long
        if len(req.origin_input_ids) >= self.max_req_input_len:
            logger.warn(
                "Request length is longer than the KV cache pool size or "
                "the max context length. Truncated!!!"
            )
            req.origin_input_ids = req.origin_input_ids[: self.max_req_input_len]

        if self.model_runner.is_generation:
            req.sampling_params.max_new_tokens = min(
                (
                    req.sampling_params.max_new_tokens
                    if req.sampling_params.max_new_tokens is not None
                    else 1 << 30
                ),
                self.max_req_input_len - 1 - len(req.origin_input_ids),
            )
<<<<<<< HEAD
        if self.controller_info:
            self.controller_info.available_kv_cache[self.dp_rank] = (
                self.token_to_kv_pool.available_size()
            )
            self.controller_info.current_bs[self.dp_rank].value += len(
                req.origin_input_ids
            )
            
            logger.info(f"[{self.gpu_id}]: handle_generate_request=>{len(req.origin_input_ids)}")

=======
>>>>>>> a2b9a62d
        self.waiting_queue.append(req)

    def get_new_prefill_batch(self) -> Optional[ScheduleBatch]:
        running_bs = (
            len(self.running_batch.reqs) if self.running_batch is not None else 0
        )
        if running_bs >= self.max_running_requests:
            return None

        # Get priority queue
        prefix_computed = self.scheduler.calc_priority(self.waiting_queue)

        adder = PrefillAdder(
            self.tree_cache,
            self.token_to_kv_pool.available_size() + self.tree_cache.evictable_size(),
            self.max_prefill_tokens,
            self.chunked_prefill_size,
        )

        if self.running_batch is not None:
            adder.remove_running_tokens(self.running_batch, self.new_token_ratio)

        has_inflight = self.current_inflight_req is not None
        if self.current_inflight_req is not None:
            self.current_inflight_req.init_next_round_input(
                None if prefix_computed else self.tree_cache
            )
            self.current_inflight_req = adder.add_inflight_req(
                self.current_inflight_req
            )

        for req in self.waiting_queue:
            req.init_next_round_input(None if prefix_computed else self.tree_cache)
            res = adder.add_one_req(req)
            if (
                not res
                or adder.no_remaining_tokens()
                or running_bs + len(adder.can_run_list) >= self.max_running_requests
            ):
                break

        can_run_list = adder.can_run_list

        if adder.new_inflight_req is not None:
            assert self.current_inflight_req is None
            self.current_inflight_req = adder.new_inflight_req

        if len(can_run_list) == 0:
            return None

        # Print stats
        if self.tp_rank == 0:
            self.tree_cache_metrics["total"] += (
                adder.log_input_tokens + adder.log_hit_tokens
            ) / 10**9
            self.tree_cache_metrics["hit"] += (adder.log_hit_tokens) / 10**9
            tree_cache_hit_rate = (
                self.tree_cache_metrics["hit"] / self.tree_cache_metrics["total"]
            )
            logger.info(
                f"[gpu={self.gpu_id}] Prefill batch. "
                f"#new-seq: {len(can_run_list)}, "
                f"#new-token: {adder.log_input_tokens}, "
                f"#cached-token: {adder.log_hit_tokens}, "
                f"cache hit rate: {100.0 * tree_cache_hit_rate:.2f}%, "
                f"#running-req: {running_bs}, "
                f"#queue-req: {len(self.waiting_queue) - len(can_run_list) + has_inflight}"
            )

        # Return the new batch
        new_batch = ScheduleBatch.init_new(
            can_run_list,
            self.req_to_token_pool,
            self.token_to_kv_pool,
            self.tree_cache,
        )
        self.waiting_queue = [x for x in self.waiting_queue if x not in can_run_list]
        return new_batch

    def forward_prefill_batch(self, batch: ScheduleBatch):
        # Build batch tensors
        batch.prepare_for_extend(
            self.model_config.vocab_size, self.int_token_logit_bias
        )

        if self.controller_info:
<<<<<<< HEAD
            self.controller_info.available_kv_cache[self.dp_rank] = self.token_to_kv_pool.available_size()
            
            num = 0
            for r in batch.reqs:
                num += len(r.origin_input_ids)
            self.controller_info.current_bs[self.dp_rank].value -= num
            
            logger.info(f"[{self.gpu_id}]:forward_prefill_batch ===> {num}")
            
            # add mem and compute data
            self.mem_list.append(self.controller_info.available_kv_cache[self.dp_rank])
            self.batch_list.append(self.controller_info.current_bs[self.dp_rank].value)
            
            usage_len = min(len(self.mem_list), len(self.batch_list))
            # plot every 100 data
            if usage_len % 100 == 0:
                plot_usage_data(self.mem_list, self.batch_list, self.dp_rank)
=======
            num = 0
            for r in batch.reqs:
                num += len(r.origin_input_ids)
            with self.controller_info.lock:
                self.controller_info.current_bs[self.dp_rank].value -= num
>>>>>>> a2b9a62d

        if self.model_runner.is_generation:
            # Forward and sample the next tokens
            if batch.extend_num_tokens != 0:
                output = self.model_runner.forward(batch, ForwardMode.EXTEND)
                next_token_ids = batch.sample(output.next_token_logits)

                # Move logprobs to cpu
                if output.next_token_logprobs is not None:
                    output.next_token_logprobs = output.next_token_logprobs[
                        torch.arange(len(next_token_ids), device=next_token_ids.device),
                        next_token_ids,
                    ].tolist()
                    output.input_token_logprobs = output.input_token_logprobs.tolist()
                    output.normalized_prompt_logprobs = (
                        output.normalized_prompt_logprobs.tolist()
                    )

                next_token_ids = next_token_ids.tolist()
            else:
                if self.tokenizer is None:
                    next_token_ids = []
                    for req in batch.reqs:
                        next_token_ids.append(
                            next(iter(req.sampling_params.stop_token_ids))
                        )
                else:
                    next_token_ids = [self.tokenizer.eos_token_id] * len(batch.reqs)

            # Check finish conditions
            pt = 0
            for i, req in enumerate(batch.reqs):
                if req is not self.current_inflight_req:
                    # Inflight reqs' prefill is not finished
                    req.completion_tokens_wo_jump_forward += 1
                    req.output_ids.append(next_token_ids[i])
                    req.check_finished()

                if req.finished():
                    self.tree_cache.cache_finished_req(req)
                else:
                    self.tree_cache.cache_unfinished_req(req)

                if req is self.current_inflight_req:
                    # Inflight request would get a new req idx
                    self.req_to_token_pool.free(req.req_pool_idx)

                if req.return_logprob:
                    self.add_logprob_return_values(i, req, pt, next_token_ids, output)
                    pt += req.extend_input_len
        else:
            assert batch.extend_num_tokens != 0
            output = self.model_runner.forward(batch, ForwardMode.EXTEND)
            embeddings = output.embeddings.tolist()

            # Check finish conditions
            for i, req in enumerate(batch.reqs):
                req.embedding = embeddings[i]
                if req is not self.current_inflight_req:
                    # Inflight reqs' prefill is not finished
                    # dummy output token for embedding models
                    req.output_ids.append(0)
                    req.check_finished()

                if req.finished():
                    self.tree_cache.cache_finished_req(req)
                else:
                    self.tree_cache.cache_unfinished_req(req)

                if req is self.current_inflight_req:
                    # Inflight request would get a new req idx
                    self.req_to_token_pool.free(req.req_pool_idx)

        self.handle_finished_requests(batch)

    def add_logprob_return_values(
        self,
        i,
        req: Req,
        pt: int,
        next_token_ids: List[int],
        output: LogitProcessorOutput,
    ):
        if req.normalized_prompt_logprob is None:
            req.normalized_prompt_logprob = output.normalized_prompt_logprobs[i]

        if req.input_token_logprobs is None:
            # If logprob_start_len > 0, then first logprob_start_len prompt tokens will be ignored.
            req.input_token_logprobs = list(
                zip(
                    output.input_token_logprobs[pt : pt + req.extend_input_len - 1],
                    req.fill_ids[-req.extend_input_len + 1 :],
                )
            )
            if req.logprob_start_len == 0:
                req.input_token_logprobs = [
                    (None, req.fill_ids[0])
                ] + req.input_token_logprobs

        if req.last_update_decode_tokens != 0:
            req.output_token_logprobs.extend(
                list(
                    zip(
                        output.input_token_logprobs[
                            pt
                            + req.extend_input_len
                            - req.last_update_decode_tokens : pt
                            + req.extend_input_len
                            - 1
                        ],
                        req.fill_ids[-req.last_update_decode_tokens + 1 :],
                    )
                )
            )

        req.output_token_logprobs.append(
            (output.next_token_logprobs[i], next_token_ids[i])
        )

        if req.top_logprobs_num > 0:
            if req.input_top_logprobs is None:
                req.input_top_logprobs = output.input_top_logprobs[i]
                if req.logprob_start_len == 0:
                    req.input_top_logprobs = [None] + req.input_top_logprobs

            if req.last_update_decode_tokens != 0:
                req.output_top_logprobs.extend(
                    output.input_top_logprobs[i][-req.last_update_decode_tokens + 1 :]
                )
            req.output_top_logprobs.append(output.output_top_logprobs[i])

    def forward_decode_batch(self, batch: ScheduleBatch):
        # Check if decode out of memory
        if not batch.check_decode_mem():
            old_ratio = self.new_token_ratio

            retracted_reqs, new_token_ratio = batch.retract_decode()
            self.new_token_ratio = new_token_ratio

            logger.info(
                "decode out of memory happened, "
                f"#retracted_reqs: {len(retracted_reqs)}, "
                f"#new_token_ratio: {old_ratio:.4f} -> {self.new_token_ratio:.4f}"
            )
            self.waiting_queue.extend(retracted_reqs)
        else:
            self.new_token_ratio = max(
                self.new_token_ratio - self.new_token_ratio_decay,
                self.min_new_token_ratio,
            )

        if not self.disable_regex_jump_forward:
            # Check for jump-forward
            jump_forward_reqs = batch.check_for_jump_forward(self.model_runner)
            self.waiting_queue.extend(jump_forward_reqs)
            if batch.is_empty():
                return

        # Update batch tensors
        self.decode_forward_ct = (self.decode_forward_ct + 1) % (1 << 30)
        batch.prepare_for_decode()
        

        # Forward and sample the next tokens
        output = self.model_runner.forward(batch, ForwardMode.DECODE)
        next_token_ids = batch.sample(output.next_token_logits)

        # Move logprobs to cpu
        if output.next_token_logprobs is not None:
            next_token_logprobs = output.next_token_logprobs[
                torch.arange(len(next_token_ids), device=next_token_ids.device),
                next_token_ids,
            ].tolist()

        next_token_ids = next_token_ids.tolist()

        # Check finish condition
        for i, (req, next_token_id) in enumerate(zip(batch.reqs, next_token_ids)):
            req.completion_tokens_wo_jump_forward += 1
            req.output_ids.append(next_token_id)
            req.check_finished()

            if req.finished():
                self.tree_cache.cache_finished_req(req)

            if req.return_logprob:
                req.output_token_logprobs.append(
                    (next_token_logprobs[i], next_token_id)
                )
                if req.top_logprobs_num > 0:
                    req.output_top_logprobs.append(output.output_top_logprobs[i])

        self.handle_finished_requests(batch)

    def swap_in_decode_request(self, req: Req):
        pass

    def swap_out_decode_request(self, req: Req):
        pass

    def handle_finished_requests(self, batch: ScheduleBatch):
        output_rids = []
        output_meta_info = []
        output_finished_reason: List[BaseFinishReason] = []
        if self.model_runner.is_generation:
            output_vids = []
            decoded_texts = []
            output_read_ids = []
            output_read_offsets = []
            output_skip_special_tokens = []
            output_spaces_between_special_tokens = []
        else:  # for embedding model
            output_embeddings = []
        unfinished_indices = []

        for i, req in enumerate(batch.reqs):
            if not req.finished() and req is not self.current_inflight_req:
                unfinished_indices.append(i)

            if req.finished() or (
                (
                    req.stream
                    and (
                        self.decode_forward_ct % self.stream_interval == 0
                        or len(req.output_ids) == 1
                    )
                )
            ):
                output_rids.append(req.rid)
                output_finished_reason.append(req.finished_reason)
                if self.model_runner.is_generation:
                    output_vids.append(req.vid)
                    decoded_texts.append(req.decoded_text)
                    read_ids, read_offset = req.init_incremental_detokenize()
                    output_read_ids.append(read_ids)
                    output_read_offsets.append(read_offset)
                    output_skip_special_tokens.append(
                        req.sampling_params.skip_special_tokens
                    )
                    output_spaces_between_special_tokens.append(
                        req.sampling_params.spaces_between_special_tokens
                    )

                    meta_info = {
                        "prompt_tokens": len(req.origin_input_ids),
                        "completion_tokens": len(req.output_ids),
                        "completion_tokens_wo_jump_forward": req.completion_tokens_wo_jump_forward,
                        "finish_reason": str(req.finished_reason),
                    }
                    if req.return_logprob:
                        (
                            meta_info["input_token_logprobs"],
                            meta_info["output_token_logprobs"],
                            meta_info["input_top_logprobs"],
                            meta_info["output_top_logprobs"],
                            meta_info["normalized_prompt_logprob"],
                        ) = (
                            req.input_token_logprobs,
                            req.output_token_logprobs,
                            req.input_top_logprobs,
                            req.output_top_logprobs,
                            req.normalized_prompt_logprob,
                        )
                    output_meta_info.append(meta_info)
                else:  # for embedding model
                    output_embeddings.append(req.embedding)
                    meta_info = {
                        "prompt_tokens": len(req.origin_input_ids),
                    }
                    output_meta_info.append(meta_info)

        # Send to detokenizer
        if output_rids:
            if self.model_runner.is_generation:
                self.out_pyobjs.append(
                    BatchTokenIDOut(
                        output_rids,
                        output_vids,
                        decoded_texts,
                        output_read_ids,
                        output_read_offsets,
                        output_skip_special_tokens,
                        output_spaces_between_special_tokens,
                        output_meta_info,
                        output_finished_reason,
                    )
                )
            else:  # for embedding model
                self.out_pyobjs.append(
                    BatchEmbeddingOut(
                        output_rids,
                        output_embeddings,
                        output_meta_info,
                        output_finished_reason,
                    )
                )

        # Remove finished reqs: update batch tensors
        batch.filter_batch(unfinished_indices)

    def flush_cache(self):
        if len(self.waiting_queue) == 0 and (
            self.running_batch is None or len(self.running_batch.reqs) == 0
        ):
            self.tree_cache.reset()
            self.tree_cache_metrics = {"total": 0, "hit": 0}
            self.regex_fsm_cache.reset()
            self.req_to_token_pool.clear()
            self.token_to_kv_pool.clear()
            torch.cuda.empty_cache()
            logger.info("Cache flushed successfully!")
        else:
            warnings.warn(
                f"Cache not flushed because there are pending requests. "
                f"#queue-req: {len(self.waiting_queue)}, "
                f"#running-req: {0 if self.running_batch is None else len(self.running_batch.reqs)}"
            )

    def abort_request(self, recv_req):
        # Delete requests in the waiting queue
        to_del = None
        for i, req in enumerate(self.waiting_queue):
            if req.rid == recv_req.rid:
                to_del = i
                break

        if to_del is not None:
            del self.waiting_queue[to_del]

        # Delete requests in the running batch
        if self.running_batch:
            for req in self.running_batch.reqs:
                if req.rid == recv_req.rid:
                    req.finished_reason = FINISH_ABORT()
                    break


def run_tp_server(
    gpu_id: int,
    tp_rank: int,
    server_args: ServerArgs,
    nccl_port: int,
    model_overide_args: dict,
):
    """Run a tensor parallel server."""
    try:
        model_server = ModelTpServer(
            gpu_id,
            tp_rank,
            server_args,
            nccl_port,
            model_overide_args,
        )
        tp_cpu_group = model_server.model_runner.tp_group.cpu_group

        while True:
            recv_reqs = broadcast_recv_input(None, tp_rank, tp_cpu_group)
            model_server.exposed_step(recv_reqs)
    except Exception:
        logger.error("Exception in run_tp_server:\n" + get_exception_traceback())
        raise


def launch_tp_servers(
    gpu_ids: List[int],
    tp_rank_range: List[int],
    server_args: ServerArgs,
    nccl_port: int,
    model_overide_args: dict,
):
    """Launch multiple tensor parallel servers."""
    procs = []
    for i in tp_rank_range:
        proc = multiprocessing.Process(
            target=run_tp_server,
            args=(gpu_ids[i], i, server_args, nccl_port, model_overide_args),
        )
        proc.start()
        procs.append(proc)

    return procs


def broadcast_recv_input(
    data: Any, rank: int, dist_group: torch.distributed.ProcessGroup
):
    """Broadcast inputs from rank=0 to all other ranks with torch.dist backend."""

    if rank == 0:
        if len(data) == 0:
            tensor_size = torch.tensor([0], dtype=torch.long)
            dist.broadcast(tensor_size, src=0, group=dist_group)
        else:
            serialized_data = pickle.dumps(data)
            size = len(serialized_data)
            tensor_data = torch.ByteTensor(list(serialized_data))
            tensor_size = torch.tensor([size], dtype=torch.long)

            dist.broadcast(tensor_size, src=0, group=dist_group)
            dist.broadcast(tensor_data, src=0, group=dist_group)
    else:
        tensor_size = torch.tensor([0], dtype=torch.long)
        dist.broadcast(tensor_size, src=0, group=dist_group)
        size = tensor_size.item()

        if size == 0:
            return []

        tensor_data = torch.empty(size, dtype=torch.uint8)
        dist.broadcast(tensor_data, src=0, group=dist_group)

        serialized_data = bytes(tensor_data.tolist())
        data = pickle.loads(serialized_data)
        return data<|MERGE_RESOLUTION|>--- conflicted
+++ resolved
@@ -380,19 +380,6 @@
                 ),
                 self.max_req_input_len - 1 - len(req.origin_input_ids),
             )
-<<<<<<< HEAD
-        if self.controller_info:
-            self.controller_info.available_kv_cache[self.dp_rank] = (
-                self.token_to_kv_pool.available_size()
-            )
-            self.controller_info.current_bs[self.dp_rank].value += len(
-                req.origin_input_ids
-            )
-            
-            logger.info(f"[{self.gpu_id}]: handle_generate_request=>{len(req.origin_input_ids)}")
-
-=======
->>>>>>> a2b9a62d
         self.waiting_queue.append(req)
 
     def get_new_prefill_batch(self) -> Optional[ScheduleBatch]:
@@ -479,31 +466,19 @@
         )
 
         if self.controller_info:
-<<<<<<< HEAD
-            self.controller_info.available_kv_cache[self.dp_rank] = self.token_to_kv_pool.available_size()
-            
             num = 0
             for r in batch.reqs:
                 num += len(r.origin_input_ids)
-            self.controller_info.current_bs[self.dp_rank].value -= num
-            
-            logger.info(f"[{self.gpu_id}]:forward_prefill_batch ===> {num}")
-            
+            with self.controller_info.lock:
+                self.controller_info.current_bs[self.dp_rank].value -= num
             # add mem and compute data
-            self.mem_list.append(self.controller_info.available_kv_cache[self.dp_rank])
+            # self.mem_list.append(self.controller_info.available_kv_cache[self.dp_rank])
             self.batch_list.append(self.controller_info.current_bs[self.dp_rank].value)
             
             usage_len = min(len(self.mem_list), len(self.batch_list))
             # plot every 100 data
             if usage_len % 100 == 0:
                 plot_usage_data(self.mem_list, self.batch_list, self.dp_rank)
-=======
-            num = 0
-            for r in batch.reqs:
-                num += len(r.origin_input_ids)
-            with self.controller_info.lock:
-                self.controller_info.current_bs[self.dp_rank].value -= num
->>>>>>> a2b9a62d
 
         if self.model_runner.is_generation:
             # Forward and sample the next tokens
