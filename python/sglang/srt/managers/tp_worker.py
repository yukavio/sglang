--- conflicted
+++ resolved
@@ -66,11 +66,7 @@
 
 logger = logging.getLogger(__name__)
 
-<<<<<<< HEAD
-=======
-
 # Crash on warning if we are running CI tests
->>>>>>> 2a71be5e
 crash_on_warning = os.getenv("SGLANG_IS_IN_CI", "false") == "true"
 
 
@@ -81,12 +77,8 @@
         tp_rank: int,
         server_args: ServerArgs,
         nccl_port: int,
-<<<<<<< HEAD
-        model_override_args: dict,
         controller_info: Optional[ControllerInfo]=None,
         dp_worker_id: Optional[int]=None,
-=======
->>>>>>> 2a71be5e
     ):
         suppress_other_loggers()
 
@@ -737,7 +729,7 @@
         # Update batch tensors
         self.decode_forward_ct = (self.decode_forward_ct + 1) % (1 << 30)
         batch.prepare_for_decode()
-        
+    
         if self.controller_info is not None and self.decode_forward_ct % 10 == 0:
             with self.controller_info.lock:
                 self.controller_info.available_kv_cache[self.dp_rank].value = (
