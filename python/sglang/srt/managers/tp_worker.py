--- conflicted
+++ resolved
@@ -479,20 +479,6 @@
                 num += len(req.origin_input_ids)
             with self.controller_info.lock:
                 self.controller_info.current_bs[self.dp_rank].value -= num
-<<<<<<< HEAD
-                self.controller_info.available_kv_cache[self.dp_rank].value = (self.token_to_kv_pool.available_size() + self.tree_cache.evictable_size())
-            # add mem and compute data
-            # self.mem_list.append(self.controller_info.available_kv_cache[self.dp_rank])
-            self.batch_list.append(self.controller_info.current_bs[self.dp_rank].value)
-            
-
-            usage_len = len(self.batch_list)            
-            # usage_len = min(len(self.mem_list), len(self.batch_list))
-
-            # plot every 100 data
-            if usage_len % 100 == 0:
-                plot_usage_data(self.mem_list, self.batch_list, self.dp_rank)
-=======
                 self.controller_info.available_kv_cache[self.dp_rank].value = (
                     self.token_to_kv_pool.available_size()
                     + self.tree_cache.evictable_size()
@@ -504,7 +490,6 @@
                     if self.running_batch is not None
                     else 0
                 )
->>>>>>> 83f851d0
 
         if self.model_runner.is_generation:
             # Forward and sample the next tokens
@@ -661,7 +646,6 @@
                 self.new_token_ratio - self.new_token_ratio_decay,
                 self.min_new_token_ratio,
             )
-
         if not self.disable_regex_jump_forward:
             # Check for jump-forward
             jump_forward_reqs = batch.check_for_jump_forward(self.model_runner)
@@ -672,7 +656,6 @@
         # Update batch tensors
         self.decode_forward_ct = (self.decode_forward_ct + 1) % (1 << 30)
         batch.prepare_for_decode()
-        
 
         if self.controller_info is not None and self.decode_forward_ct % 10 == 0:
             with self.controller_info.lock:
