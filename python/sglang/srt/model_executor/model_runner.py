--- conflicted
+++ resolved
@@ -1241,17 +1241,11 @@
                 skip_attn_backend_init=skip_attn_backend_init,
                 pp_proxy_tensors=pp_proxy_tensors,
             )
-<<<<<<< HEAD
-
-        if (
+        elif (
             forward_batch.forward_mode.is_decode()
             or forward_batch.forward_mode.is_naive_verify()
         ):
-            return self.forward_decode(forward_batch)
-=======
-        elif forward_batch.forward_mode.is_decode():
             ret = self.forward_decode(forward_batch, pp_proxy_tensors=pp_proxy_tensors)
->>>>>>> ef326774
         elif forward_batch.forward_mode.is_extend():
             ret = self.forward_extend(
                 forward_batch,
